--- conflicted
+++ resolved
@@ -1139,11 +1139,7 @@
             pairs_14_ai.append(line_backbone_oxygen['atom_number'])
             pairs_14_aj.append(line_next_o['atom_number'])
             pairs_14_c6.append(0.0)
-<<<<<<< HEAD
             pairs_14_c12.append(7.*line_backbone_oxygen['c12'])
-=======
-            pairs_14_c12.append(5.*line_backbone_oxygen['c12'])
->>>>>>> 7cf06aa2
 
     pairs_14 = pd.DataFrame(columns=['ai', 'aj', 'func', 'c6', 'c12'])
     pairs_14['ai'] = pairs_14_ai
@@ -1161,11 +1157,7 @@
             pairs_14_ai.append(line_ct_oxygen['atom_number'])
             pairs_14_aj.append(line_prev_o['atom_number'])
             pairs_14_c6.append(0.0)
-<<<<<<< HEAD
             pairs_14_c12.append(7.*line_backbone_oxygen['c12'])
-=======
-            pairs_14_c12.append(5.*line_backbone_oxygen['c12'])
->>>>>>> 7cf06aa2
 
     pairs_14 = pd.DataFrame(columns=['ai', 'aj', 'func', 'c6', 'c12'])
     pairs_14['ai'] = pairs_14_ai

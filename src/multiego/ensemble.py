from .resources import type_definitions
from . import io
from . import topology
from .util import masking

import glob
import numpy as np
import pandas as pd
import parmed
import os
import warnings


def assign_molecule_type(molecule_type_dict, molecule_name, molecule_topology):
    """
    Decides if the molecule type of the system is 'protein', 'nucleic_acid' or 'other'
    and writes said information into molecule_type_dict before returning it

    Parameters
    ----------
    molecule_type_dict : dict
        Contains the molecule type information per system
    molecule_name : str
        The name of system
    molecule_topology : parmed.Topology
        The topology of the molecule, which will be used to figure out the molecule_type

    Returns
    -------
    molecule_type_dict : dict
        Updated molecule_type_dict with the added new system name
    """

    first_aminoacid = molecule_topology.residues[0].name

    if first_aminoacid in type_definitions.aminoacids_list:
        molecule_type_dict[molecule_name] = "protein"
    elif first_aminoacid in type_definitions.nucleic_acid_list:
        molecule_type_dict[molecule_name] = "nucleic_acid"
    else:
        molecule_type_dict[molecule_name] = "other"

    return molecule_type_dict


def initialize_topology(topology):
    """
    Initializes a topology DataFrame using provided molecule information.

    Args:
    - topology (object): An object containing information about the molecules.

    Returns:
    - ensemble_topology_dataframe (DataFrame): DataFrame containing ensemble topology information.
    - ensemble_molecules_idx_sbtype_dictionary (dict): Dictionary mapping molecule indexes to their respective subtypes.
    - sbtype_c12_dict (dict): Dictionary mapping subtype to their c12 values.
    - sbtype_name_dict (dict): Dictionary mapping subtype to their names.
    - sbtype_moltype_dict (dict): Dictionary mapping subtype to their molecule types.
    - molecule_type_dict (dict): Dictionary mapping molecule names to their types.

    This function initializes a topology DataFrame by extracting information about molecules and their atoms.
    It creates a DataFrame containing details about atoms, molecules, their types, and assigns specific values based on the provided information.
    The function also generates dictionaries mapping different atom subtypes to their respective characteristics and molecule types.

    Note:
    - The 'topology' object is expected to contain molecule information.
    - The returned DataFrame and dictionaries provide comprehensive details about the molecular structure and characteristics.
    """

<<<<<<< HEAD
    ensemble_topology_dataframe, new_number, col_molecule, new_resnum, ensemble_molecules_idx_sbtype_dictionary, temp_number_c12_dict, temp_number_c6_dict = pd.DataFrame(), [], [], [], {}, {}, {}
=======
    (
        ensemble_topology_dataframe,
        new_number,
        col_molecule,
        new_resnum,
        ensemble_molecules_idx_sbtype_dictionary,
        temp_number_c12_dict,
    ) = (pd.DataFrame(), [], [], [], {}, {})
>>>>>>> 294d264c

    molecule_type_dict = {}
    first_index = topology.atoms[0].idx + 1

    for atom in topology.atoms:
        temp_number_c12_dict[str(atom.idx + 1)] = atom.epsilon * 4.184
        temp_number_c6_dict[str(atom.idx + 1)] = atom.sigma * 0.1

    for molecule_number, (molecule_name, molecule_topology) in enumerate(topology.molecules.items(), 1):
        molecule_type_dict = assign_molecule_type(molecule_type_dict, molecule_name, molecule_topology[0])
        ensemble_molecules_idx_sbtype_dictionary[f"{str(molecule_number)}_{molecule_name}"] = {}
        ensemble_topology_dataframe = pd.concat([ensemble_topology_dataframe, molecule_topology[0].to_dataframe()], axis=0)
        for atom in molecule_topology[0].atoms:
            new_number.append(str(atom.idx + 1))
            col_molecule.append(f"{molecule_number}_{molecule_name}")
            new_resnum.append(str(atom.residue.number))

<<<<<<< HEAD
    ensemble_topology_dataframe['number'] = new_number
    ensemble_topology_dataframe['molecule'] = col_molecule
    ensemble_topology_dataframe['molecule_number'] = col_molecule
    ensemble_topology_dataframe[['molecule_number', 'molecule_name']] = ensemble_topology_dataframe.molecule.str.split('_', expand=True, n=1)
    ensemble_topology_dataframe['resnum'] = new_resnum
    ensemble_topology_dataframe['cgnr'] = ensemble_topology_dataframe['resnum']
    ensemble_topology_dataframe['ptype'] = 'A'
    ensemble_topology_dataframe = ensemble_topology_dataframe.replace({'name': type_definitions.from_ff_to_multiego})
    ensemble_topology_dataframe['sb_type'] = ensemble_topology_dataframe['name'] + '_' + ensemble_topology_dataframe['molecule_name'] + '_' + ensemble_topology_dataframe['resnum'].astype(str)
    ensemble_topology_dataframe.rename(columns={'epsilon': 'c12'}, inplace=True)

    ensemble_topology_dataframe['charge'] = 0.
    ensemble_topology_dataframe['c6'] = [str(i + first_index) for i in range(len(ensemble_topology_dataframe['number']))]
    ensemble_topology_dataframe['c6'] = ensemble_topology_dataframe['c6'].map(temp_number_c6_dict)
    ensemble_topology_dataframe['c12'] = [str(i + first_index) for i in range(len(ensemble_topology_dataframe['number']))]
    ensemble_topology_dataframe['c12'] = ensemble_topology_dataframe['c12'].map(temp_number_c12_dict)
    ensemble_topology_dataframe['molecule_type'] = ensemble_topology_dataframe['molecule_name'].map(molecule_type_dict)
=======
    ensemble_topology_dataframe["number"] = new_number
    ensemble_topology_dataframe["molecule"] = col_molecule
    ensemble_topology_dataframe["molecule_number"] = col_molecule
    ensemble_topology_dataframe[["molecule_number", "molecule_name"]] = ensemble_topology_dataframe.molecule.str.split(
        "_", expand=True, n=1
    )
    ensemble_topology_dataframe["resnum"] = new_resnum
    ensemble_topology_dataframe["cgnr"] = ensemble_topology_dataframe["resnum"]
    ensemble_topology_dataframe["ptype"] = "A"
    ensemble_topology_dataframe = ensemble_topology_dataframe.replace({"name": type_definitions.from_ff_to_multiego})
    ensemble_topology_dataframe["sb_type"] = (
        ensemble_topology_dataframe["name"]
        + "_"
        + ensemble_topology_dataframe["molecule_name"]
        + "_"
        + ensemble_topology_dataframe["resnum"].astype(str)
    )
    ensemble_topology_dataframe.rename(columns={"epsilon": "c12"}, inplace=True)

    ensemble_topology_dataframe["charge"] = 0.0
    ensemble_topology_dataframe["c6"] = 0.0
    ensemble_topology_dataframe["c12"] = [str(i + first_index) for i in range(len(ensemble_topology_dataframe["number"]))]
    ensemble_topology_dataframe["c12"] = ensemble_topology_dataframe["c12"].map(temp_number_c12_dict)
    ensemble_topology_dataframe["molecule_type"] = ensemble_topology_dataframe["molecule_name"].map(molecule_type_dict)
>>>>>>> 294d264c

    for molecule in ensemble_molecules_idx_sbtype_dictionary.keys():
        temp_topology_dataframe = ensemble_topology_dataframe.loc[ensemble_topology_dataframe["molecule"] == molecule]
        number_sbtype_dict = temp_topology_dataframe[["number", "sb_type"]].set_index("number")["sb_type"].to_dict()
        ensemble_molecules_idx_sbtype_dictionary[molecule] = number_sbtype_dict

<<<<<<< HEAD
    sbtype_c12_dict = ensemble_topology_dataframe[['sb_type', 'c12']].set_index('sb_type')['c12'].to_dict()
    sbtype_c6_dict = ensemble_topology_dataframe[['sb_type', 'c6']].set_index('sb_type')['c6'].to_dict()
    sbtype_name_dict = ensemble_topology_dataframe[['sb_type', 'name']].set_index('sb_type')['name'].to_dict()
    sbtype_moltype_dict = ensemble_topology_dataframe[['sb_type', 'molecule_type']].set_index('sb_type')['molecule_type'].to_dict()

    return (
        ensemble_topology_dataframe, ensemble_molecules_idx_sbtype_dictionary,
        sbtype_c12_dict, sbtype_c6_dict, sbtype_name_dict, sbtype_moltype_dict, molecule_type_dict
=======
    sbtype_c12_dict = ensemble_topology_dataframe[["sb_type", "c12"]].set_index("sb_type")["c12"].to_dict()
    sbtype_name_dict = ensemble_topology_dataframe[["sb_type", "name"]].set_index("sb_type")["name"].to_dict()
    sbtype_moltype_dict = (
        ensemble_topology_dataframe[["sb_type", "molecule_type"]].set_index("sb_type")["molecule_type"].to_dict()
    )

    return (
        ensemble_topology_dataframe,
        ensemble_molecules_idx_sbtype_dictionary,
        sbtype_c12_dict,
        sbtype_name_dict,
        sbtype_moltype_dict,
        molecule_type_dict,
>>>>>>> 294d264c
    )


def initialize_molecular_contacts(contact_matrix, path, ensemble_molecules_idx_sbtype_dictionary, simulation, args):
    """
    This function initializes a contact matrix for a given simulation.

    Parameters
    ----------
    contact_matrix : pd.DataFrame
        Contains contact information read from intra-/intermat
    path : str
        Path to the simulation folder
    ensemble_molecules_idx_sbtype_dictionary : dict
        Associates atom indices to atoms named according to multi-eGO conventions
    simulation : str
        The simulation classified equivalent to the input folder
    args : argparse.Namespace
        Parsed arguments

    Returns
    -------
    contact_matrix : pd.DataFrame
        A contact matrix containing contact data for each of the different simulations
    """

    print("\t\t-", f"Initializing {simulation} contact matrix")
    molecule_names_dictionary = {}
    for molecule_name in ensemble_molecules_idx_sbtype_dictionary.keys():
        name = molecule_name.split("_", maxsplit=1)
        molecule_names_dictionary[str(name[0])] = name[1]

    name = path.split("/")[-1].split("_")
    # Renaming stuff
    contact_matrix["molecule_name_ai"] = (
        contact_matrix["molecule_number_ai"].astype(str)
        + "_"
        + contact_matrix["molecule_number_ai"].map(molecule_names_dictionary)
    )
    contact_matrix["molecule_name_aj"] = (
        contact_matrix["molecule_number_aj"].astype(str)
        + "_"
        + contact_matrix["molecule_number_aj"].map(molecule_names_dictionary)
    )
    contact_matrix["ai"] = contact_matrix["ai"].map(
        ensemble_molecules_idx_sbtype_dictionary[contact_matrix["molecule_name_ai"][0]]
    )
    contact_matrix["aj"] = contact_matrix["aj"].map(
        ensemble_molecules_idx_sbtype_dictionary[contact_matrix["molecule_name_aj"][0]]
    )

    contact_matrix = contact_matrix[~contact_matrix["ai"].astype(str).str.startswith("H")]
    contact_matrix = contact_matrix[~contact_matrix["aj"].astype(str).str.startswith("H")]

    contact_matrix = contact_matrix[
        [
            "molecule_name_ai",
            "ai",
            "molecule_name_aj",
            "aj",
            "distance",
            "probability",
            "cutoff",
            "intra_domain",
        ]
    ]
    if name[0] == "intramat":
        contact_matrix["same_chain"] = True
    elif name[0] == "intermat":
        contact_matrix["same_chain"] = False
    else:
        raise Exception("There might be an error in the contact matrix naming. It must be intermat_X_X or intramat_X_X")

    contact_matrix["source"] = simulation
    contact_matrix["file"] = "_".join(name)
    contact_matrix[["idx_ai", "idx_aj"]] = contact_matrix[["ai", "aj"]]
    contact_matrix.set_index(["idx_ai", "idx_aj"], inplace=True)

    if simulation != "reference":
        # calculate adaptive rc/md threshold
        # sort probabilities, and calculate the normalized cumulative distribution
        p_sort = np.sort(contact_matrix["probability"].to_numpy())[::-1]
        norm = np.sum(p_sort)
        if norm == 0:
            p_sort_normalized = 0
            md_threshold = 1
        else:
            # find md threshold
            p_sort_normalized = np.cumsum(p_sort) / norm
            md_threshold = p_sort[np.min(np.where(p_sort_normalized > args.p_to_learn)[0])]

        # add the columns for rc, md threshold
        contact_matrix["md_threshold"] = np.zeros(len(p_sort)) + md_threshold
        contact_matrix["rc_threshold"] = np.zeros(len(p_sort))
        contact_matrix.loc[
            (contact_matrix["same_chain"]) & (contact_matrix["intra_domain"]),
            "rc_threshold",
        ] = md_threshold ** (1.0 / (1.0 - (args.epsilon_min / args.epsilon)))
        contact_matrix.loc[
            (contact_matrix["same_chain"]) & (~contact_matrix["intra_domain"]),
            "rc_threshold",
        ] = md_threshold ** (1.0 / (1.0 - (args.epsilon_min / args.inter_domain_epsilon)))
        contact_matrix.loc[(~contact_matrix["same_chain"]), "rc_threshold"] = md_threshold ** (
            1.0 / (1.0 - (args.epsilon_min / args.inter_epsilon))
        )
        contact_matrix.loc[
            (contact_matrix["same_chain"]) & (contact_matrix["intra_domain"]),
            "limit_rc",
        ] = 1.0 / contact_matrix["rc_threshold"] ** (args.epsilon_min / args.epsilon)
        contact_matrix.loc[
            (contact_matrix["same_chain"]) & (~contact_matrix["intra_domain"]),
            "limit_rc",
        ] = 1.0 / contact_matrix["rc_threshold"] ** (args.epsilon_min / args.inter_domain_epsilon)
        contact_matrix.loc[(~contact_matrix["same_chain"]), "limit_rc"] = 1.0 / contact_matrix["rc_threshold"] ** (
            args.epsilon_min / args.inter_epsilon
        )

    return contact_matrix


def init_meGO_ensemble(args):
    """
    Initializes meGO.

    Args:
    - args (object): Object containing arguments for initializing the ensemble.

    Returns:
    - ensemble (dict): A dictionary containing the initialized ensemble with various molecular attributes and contact matrices.

    This function sets up meGO by initializing the reference topology and processing train and check contact matrices based on the provided arguments. It reads topology files, loads molecular information, and sets up dictionaries and data frames to organize molecular data and contact matrices.

    The function initializes the reference topology and extracts essential molecular details such as topological data frames, subtype dictionaries, c12 values, names, molecule types, and contact matrices for the reference ensemble. It then processes train and check contact matrices, aligning them with the reference ensemble to detect any differences in atom types.

    If atom type differences are found between ensembles, the function prints a warning message and exits, indicating the need to add missing atom types to the conversion dictionary for proper contact merging.

    Note:
    - This function assumes the availability of various directories, files, and modules (e.g., 'parmed', 'io').
    - The 'args' object should contain necessary arguments for setting up the ensemble.
    - The returned 'ensemble' dictionary encapsulates crucial details of the initialized ensemble for further analysis or processing.
    """

    # we initialize the reference topology
    reference_path = f"{args.root_dir}/inputs/{args.system}/reference"
    ensemble_type = reference_path.split("/")[-1]
    print("\t-", f"Initializing {ensemble_type} ensemble topology")
    topology_path = f"{reference_path}/topol.top"

    if not os.path.isfile(topology_path):
        raise FileNotFoundError(f"{topology_path} not found.")

    print("\t-", f"Reading {topology_path}")
    # ignore the dihedral type overriding in parmed
    with warnings.catch_warnings():
        warnings.simplefilter("ignore")
        reference_topology = parmed.load_file(topology_path)

<<<<<<< HEAD
    topology_dataframe, molecules_idx_sbtype_dictionary, sbtype_c12_dict, sbtype_c6_dict, sbtype_name_dict, sbtype_moltype_dict, molecule_type_dict = initialize_topology(reference_topology)
=======
    (
        topology_dataframe,
        molecules_idx_sbtype_dictionary,
        sbtype_c12_dict,
        sbtype_name_dict,
        sbtype_moltype_dict,
        molecule_type_dict,
    ) = initialize_topology(reference_topology)
>>>>>>> 294d264c

    reference_contact_matrices = {}
    if args.egos != "rc":
        matrix_paths = glob.glob(f"{reference_path}/int??mat_?_?.ndx")
        if matrix_paths == []:
            raise FileNotFoundError(".ndx files must be named as intramat_X_X.ndx or intermat_1_1.ndx")
        for path in matrix_paths:
            name = path.replace(f"{args.root_dir}/inputs/", "")
            name = name.replace("/", "_")
            name = name.replace(".ndx", "")
            reference_contact_matrices[name] = initialize_molecular_contacts(
                io.read_molecular_contacts(path),
                path,
                molecules_idx_sbtype_dictionary,
                "reference",
                args,
            )
            reference_contact_matrices[name] = reference_contact_matrices[name].add_prefix("rc_")

    ensemble = {}
<<<<<<< HEAD
    ensemble['topology'] = reference_topology
    ensemble['topology_dataframe'] = topology_dataframe
    ensemble['molecules_idx_sbtype_dictionary'] = molecules_idx_sbtype_dictionary
    ensemble['sbtype_c12_dict'] = sbtype_c12_dict
    ensemble['sbtype_c6_dict'] = sbtype_c6_dict
    ensemble['sbtype_name_dict'] = sbtype_name_dict
    ensemble['sbtype_moltype_dict'] = sbtype_moltype_dict
    ensemble['sbtype_number_dict'] = ensemble['topology_dataframe'][['sb_type', 'number']].set_index('sb_type')['number'].to_dict()
    ensemble['sbtype_type_dict'] = {key: name for key, name in ensemble['topology_dataframe'][['sb_type', 'type']].values}
    ensemble['molecule_type_dict'] = molecule_type_dict
    ensemble['reference_matrices'] = reference_contact_matrices
    ensemble['train_matrix_tuples'] = []
    ensemble['check_matrix_tuples'] = []

    if args.egos == 'rc':
=======
    ensemble["topology"] = reference_topology
    ensemble["topology_dataframe"] = topology_dataframe
    ensemble["molecules_idx_sbtype_dictionary"] = molecules_idx_sbtype_dictionary
    ensemble["sbtype_c12_dict"] = sbtype_c12_dict
    ensemble["sbtype_name_dict"] = sbtype_name_dict
    ensemble["sbtype_moltype_dict"] = sbtype_moltype_dict
    ensemble["sbtype_number_dict"] = (
        ensemble["topology_dataframe"][["sb_type", "number"]].set_index("sb_type")["number"].to_dict()
    )
    ensemble["sbtype_type_dict"] = {key: name for key, name in ensemble["topology_dataframe"][["sb_type", "type"]].values}
    ensemble["molecule_type_dict"] = molecule_type_dict
    ensemble["reference_matrices"] = reference_contact_matrices
    ensemble["train_matrix_tuples"] = []
    ensemble["check_matrix_tuples"] = []

    if args.egos == "rc":
>>>>>>> 294d264c
        return ensemble

    reference_set = set(ensemble["topology_dataframe"]["name"].to_list())

    # now we process the train contact matrices
    train_contact_matrices = {}
    train_topology_dataframe = pd.DataFrame()
    for simulation in args.train_from:
        print("\t-", f"Initializing {simulation} ensemble topology")
        simulation_path = f"{args.root_dir}/inputs/{args.system}/{simulation}"
        topology_path = f"{simulation_path}/topol.top"
        if not os.path.isfile(topology_path):
            raise FileNotFoundError(f"{topology_path} not found.")

        print("\t-", f"Reading {topology_path}")
        # ignore the dihedral type overriding in parmed
        with warnings.catch_warnings():
            warnings.simplefilter("ignore")
            topology = parmed.load_file(topology_path)

<<<<<<< HEAD
        print('\t-', f'{simulation} topology contains: {topology.molecules}')
        temp_topology_dataframe, molecules_idx_sbtype_dictionary, _, _, _, _, _ = initialize_topology(topology)
        train_topology_dataframe = pd.concat([train_topology_dataframe, temp_topology_dataframe], axis=0, ignore_index=True) 
        matrix_paths = glob.glob(f'{simulation_path}/int??mat_?_?.ndx')
=======
        print("\t-", f"{simulation} topology contains: {topology.molecules}")
        (
            temp_topology_dataframe,
            molecules_idx_sbtype_dictionary,
            _,
            _,
            _,
            _,
        ) = initialize_topology(topology)
        train_topology_dataframe = pd.concat(
            [train_topology_dataframe, temp_topology_dataframe],
            axis=0,
            ignore_index=True,
        )
        matrix_paths = glob.glob(f"{simulation_path}/int??mat_?_?.ndx")
>>>>>>> 294d264c
        if matrix_paths == []:
            raise FileNotFoundError(".ndx files must be named as intramat_X_X.ndx or intermat_1_1.ndx")
        for path in matrix_paths:
            name = path.replace(f"{args.root_dir}/inputs/", "")
            name = name.replace("/", "_")
            name = name.replace(".ndx", "")
            train_contact_matrices[name] = initialize_molecular_contacts(
                io.read_molecular_contacts(path),
                path,
                molecules_idx_sbtype_dictionary,
                simulation,
                args,
            )
            ref_name = reference_path + "_" + path.split("/")[-1]
            ref_name = ref_name.replace(f"{args.root_dir}/inputs/", "")
            ref_name = ref_name.replace("/", "_")
            ref_name = ref_name.replace(".ndx", "")
            ensemble["train_matrix_tuples"].append((name, ref_name))

    ensemble["train_matrices"] = train_contact_matrices

    for number, molecule in enumerate(ensemble["topology"].molecules, 1):
        comparison_dataframe = train_topology_dataframe.loc[train_topology_dataframe["molecule"] == f"{number}_{molecule}"]
        if not comparison_dataframe.empty:
            comparison_set = set(
                comparison_dataframe[~comparison_dataframe["name"].astype(str).str.startswith("H")]["name"].to_list()
            )

    difference_set = comparison_set.difference(reference_set)
    if difference_set:
        print(
            f'The following atomtypes are not converted:\n{difference_set} \nYou MUST add them in "from_ff_to_multiego" dictionary to properly merge all the contacts.'
        )
        exit()

    # now we process the check contact matrices
    check_contact_matrices = {}
    check_topology_dataframe = pd.DataFrame()
    for simulation in args.check_with:
        print("\t-", f"Initializing {simulation} ensemble topology")
        simulation_path = f"{args.root_dir}/inputs/{args.system}/{simulation}"
        topology_path = f"{simulation_path}/topol.top"
        if not os.path.isfile(topology_path):
            raise FileNotFoundError(f"{topology_path} not found.")
        print("\t-", f"Reading {topology_path}")
        # ignore the dihedral type overriding in parmed
        with warnings.catch_warnings():
            warnings.simplefilter("ignore")
            topology = parmed.load_file(topology_path)

        print("\t-", f"{simulation} topology contains: {topology.molecules}")

        (
            temp_topology_dataframe,
            molecules_idx_sbtype_dictionary,
            _,
            _,
            _,
            _,
        ) = initialize_topology(topology)
        check_topology_dataframe = pd.concat(
            [check_topology_dataframe, temp_topology_dataframe],
            axis=0,
            ignore_index=True,
        )

        matrix_paths = glob.glob(f"{simulation_path}/int??mat_?_?.ndx")
        if matrix_paths == []:
            raise FileNotFoundError(".ndx files must be named as intramat_X_X.ndx or intermat_1_1.ndx")
        for path in matrix_paths:
            name = path.replace(f"{args.root_dir}/inputs/", "")
            name = name.replace("/", "_")
            name = name.replace(".ndx", "")
            check_contact_matrices[name] = initialize_molecular_contacts(
                io.read_molecular_contacts(path),
                path,
                molecules_idx_sbtype_dictionary,
                simulation,
                args,
            )
            ref_name = reference_path + "_" + path.split("/")[-1]
            print(ref_name, name)
            ref_name = ref_name.replace(f"{args.root_dir}/inputs/", "")
            ref_name = ref_name.replace("/", "_")
            ref_name = ref_name.replace(".ndx", "")
            ensemble["check_matrix_tuples"].append((name, ref_name))

    ensemble["check_matrices"] = check_contact_matrices

    if not check_topology_dataframe.empty:
        for number, molecule in enumerate(ensemble["topology"].molecules, 1):
            comparison_dataframe = check_topology_dataframe.loc[check_topology_dataframe["molecule"] == f"{number}_{molecule}"]
            if not comparison_dataframe.empty:
                comparison_set = set(
                    comparison_dataframe[~comparison_dataframe["name"].astype(str).str.startswith("H")]["name"].to_list()
                )

        difference_set = comparison_set.difference(reference_set)
        if difference_set:
            print(
                f'The following atomtypes are not converted:\n{difference_set} \nYou MUST add them in "from_ff_to_multiego" dictionary to properly merge all the contacts.'
            )
            exit()

    return ensemble


def generate_bonded_interactions(meGO_ensemble):
    """
    Generates the bonded interactions and stores them in meGO_ensemble

    Parameters
    ----------
    meGO_ensemble : dict
        The meGO_ensemble object containing all the relevant system information

    Returns
    -------
    meGO_ensemble : dict
        The updated meGO_ensemble object with updated/added bonded parameters
    """
    if "meGO_bonded_interactions" not in meGO_ensemble.keys():
        meGO_ensemble["meGO_bonded_interactions"] = {}
    if "bond_pairs" not in meGO_ensemble.keys():
        meGO_ensemble["bond_pairs"] = {}
    if "user_pairs" not in meGO_ensemble.keys():
        meGO_ensemble["user_pairs"] = {}

    for molecule, topol in meGO_ensemble["topology"].molecules.items():
        meGO_ensemble["meGO_bonded_interactions"][molecule] = {
            "bonds": topology.get_bonds(topol[0].bonds),
            "angles": topology.get_angles(topol[0].angles),
            "dihedrals": topology.get_dihedrals(topol[0].dihedrals),
            "impropers": topology.get_impropers(topol[0].impropers),
            "pairs": topology.get_pairs(topol[0].adjusts),
        }
        # The following bonds are used in the parametrization of LJ 1-4
        meGO_ensemble["bond_pairs"][molecule] = topology.get_bond_pairs(topol[0].bonds)
        meGO_ensemble["user_pairs"][molecule] = topology.get_pairs(topol[0].adjusts)

    return meGO_ensemble


def generate_14_data(meGO_ensemble):
    """
    Generates data for 1-4 interactions within a molecular ensemble.

    Args:
    - meGO_ensemble (dict): A dictionary containing information about the molecular ensemble.

    Returns:
    - pairs14 (DataFrame): DataFrame containing information about 1-4 interactions.
    - exclusion_bonds14 (DataFrame): DataFrame containing exclusion bonded interactions.

    This function generates data for 1-4 interactions within a molecular ensemble. It iterates through each molecule in the ensemble, processes the topology, and computes exclusion bonded interactions and specific 1-4 interactions.

    The function creates DataFrames 'pairs14' and 'exclusion_bonds14' containing information about 1-4 interactions and exclusion bonded interactions, respectively. It extracts details such as atom numbers, subtypes, residue numbers, names, types, residue names, molecule types, and interaction characteristics.

    Note:
    - The 'meGO_ensemble' dictionary is expected to contain necessary details regarding the molecular ensemble.
    - The returned DataFrames provide comprehensive information about 1-4 interactions and exclusion bonded interactions within the ensemble for further analysis or processing.
    """
    # First of all we generate the random-coil 1-4 interactions:
    pairs14 = pd.DataFrame()
    exclusion_bonds14 = pd.DataFrame()
    for molecule, bond_pair in meGO_ensemble["bond_pairs"].items():
        reduced_topology = (
            meGO_ensemble["topology_dataframe"]
            .loc[meGO_ensemble["topology_dataframe"]["molecule_name"] == molecule][
                [
                    "number",
                    "sb_type",
                    "resnum",
                    "name",
                    "type",
                    "resname",
                    "molecule_type",
                ]
            ]
            .copy()
        )

        reduced_topology["number"] = reduced_topology["number"].astype(str)
        reduced_topology["resnum"] = reduced_topology["resnum"].astype(int)
        # Dictionaries definitions to map values
        type_atnum_dict = reduced_topology.set_index("number")["sb_type"].to_dict()

        # Building the exclusion bonded list
        # exclusion_bonds are all the interactions within 3 bonds
        # p14 are specifically the interactions at exactly 3 bonds
        exclusion_bonds, tmp_p14 = topology.get_14_interaction_list(reduced_topology, bond_pair)
        # split->convert->remerge:
        tmp_ex = pd.DataFrame(columns=["ai", "aj", "exclusion_bonds"])
        tmp_ex["exclusion_bonds"] = exclusion_bonds
        tmp_ex[["ai", "aj"]] = tmp_ex["exclusion_bonds"].str.split("_", expand=True)
        tmp_ex["ai"] = tmp_ex["ai"].map(type_atnum_dict)
        tmp_ex["aj"] = tmp_ex["aj"].map(type_atnum_dict)
        tmp_ex["1-4"] = "1_2_3"
        tmp_ex["same_chain"] = True
        tmp_ex.loc[(tmp_ex["exclusion_bonds"].isin(tmp_p14)), "1-4"] = "1_4"
        exclusion_bonds14 = pd.concat([exclusion_bonds14, tmp_ex], axis=0, sort=False, ignore_index=True)

        # Adding the c12 for 1-4 interactions
        reduced_topology["c12"] = reduced_topology["sb_type"].map(meGO_ensemble["sbtype_c12_dict"])

        pairs = pd.DataFrame()
        if meGO_ensemble["molecule_type_dict"][molecule] == "protein":
            pairs = topology.protein_LJ14(reduced_topology)
            pairs["ai"] = pairs["ai"].map(type_atnum_dict)
            pairs["aj"] = pairs["aj"].map(type_atnum_dict)
            pairs["rep"] = pairs["c12"]
            pairs["same_chain"] = True
        else:
            pairs["ai"] = meGO_ensemble["user_pairs"][molecule].ai.astype(str)
            pairs["aj"] = meGO_ensemble["user_pairs"][molecule].aj.astype(str)
            pairs["ai"] = pairs["ai"].map(type_atnum_dict)
            pairs["aj"] = pairs["aj"].map(type_atnum_dict)
            nonprotein_c12 = []
            for test in meGO_ensemble["user_pairs"][molecule].type:
                if test is None:
                    print(
                        "\nERROR: you have 1-4 pairs defined in your reference topology without the associated C6/C12 values"
                    )
                    print("       user provided 1-4 pairs need to define also the C6/C12\n")
                    exit()
                nonprotein_c12.append(float(test.epsilon) * 4.184)
            pairs["c12"] = nonprotein_c12
            pairs["c6"] = 0.0
            pairs["func"] = 1
            pairs["rep"] = pairs["c12"]
            pairs["same_chain"] = True
            pairs["source"] = "1-4"
            pairs["probability"] = 1.0
            pairs["rc_probability"] = 1.0

        pairs14 = pd.concat([pairs14, pairs], axis=0, sort=False, ignore_index=True)

    return pairs14, exclusion_bonds14


def init_LJ_datasets(meGO_ensemble, pairs14, exclusion_bonds14):
    """
    Initializes LJ (Lennard-Jones) datasets for train and check matrices within a molecular ensemble.

    Args:
    - meGO_ensemble (dict): A dictionary containing information about the molecular ensemble.
    - pairs14 (DataFrame): DataFrame containing information about 1-4 interactions.
    - exclusion_bonds14 (DataFrame): DataFrame containing exclusion bonded interactions.

    Returns:
    - train_dataset (DataFrame): DataFrame containing LJ datasets for the train matrices.
    - check_dataset (DataFrame): DataFrame containing LJ datasets for the check matrices.

    This function initializes LJ datasets for train and check matrices within a molecular ensemble. It processes the train and check matrices by merging them with reference matrices, assigning 1-4 interactions, setting default c12 values, and updating specialized cases.

    The function generates DataFrames 'train_dataset' and 'check_dataset' containing LJ datasets for the train and check matrices, respectively. It performs various operations, such as flagging 1-4 interactions, setting correct default c12 values, and updating values for special cases based on atom types and interactions.

    Note:
    - The 'meGO_ensemble' dictionary is expected to contain necessary details regarding the molecular ensemble.
    - The 'pairs14' DataFrame contains information about 1-4 interactions, and 'exclusion_bonds14' DataFrame contains exclusion bonded interactions.
    - The returned DataFrames provide comprehensive LJ datasets for further analysis or processing within the ensemble.
    """
    # we cycle over train matrices to pair them with reference matrices and then we add 1-4 assignments and defaults c12s and concatenate everything
    train_dataset = pd.DataFrame()
    for name, ref_name in meGO_ensemble["train_matrix_tuples"]:
        # sysname_train_from_intramat_1_1 <-> sysname_reference_intramat_1_1
        if ref_name not in meGO_ensemble["reference_matrices"].keys():
            raise RuntimeError(
                f'Encountered error while trying to find {ref_name} in reference matrices {meGO_ensemble["reference_matrices"].keys()}'
            )

        temp_merged = pd.merge(
            meGO_ensemble["train_matrices"][name],
            meGO_ensemble["reference_matrices"][ref_name],
            left_index=True,
            right_index=True,
            how="outer",
        )
        train_dataset = pd.concat([train_dataset, temp_merged], axis=0, sort=False, ignore_index=True)

    # This is to FLAG 1-1, 1-2, 1-3, 1-4 cases:
    train_dataset = pd.merge(
        train_dataset,
        exclusion_bonds14[["ai", "aj", "same_chain", "1-4"]],
        how="left",
        on=["ai", "aj", "same_chain"],
    )
    train_dataset.loc[
        (train_dataset["ai"] == train_dataset["aj"]) & (train_dataset["same_chain"]),
        "1-4",
    ] = "0"
    train_dataset["1-4"] = train_dataset["1-4"].fillna("1>4")
    # This is to set the correct default C12 values taking into account specialised 1-4 values (including the special 1-5 O-O)
    train_dataset = pd.merge(
        train_dataset,
        pairs14[["ai", "aj", "same_chain", "rep"]],
        how="left",
        on=["ai", "aj", "same_chain"],
    )
    train_dataset.loc[(train_dataset["1-4"] == "0"), "rep"] = 0.0
    train_dataset.loc[(train_dataset["1-4"] == "1_2_3"), "rep"] = 0.0
    train_dataset.loc[(train_dataset["1-4"] == "1_4") & (train_dataset["rep"].isnull()), "rep"] = 0.0

    # update for special cases
    train_dataset["type_ai"] = train_dataset["ai"].map(meGO_ensemble["sbtype_type_dict"])
    train_dataset["type_aj"] = train_dataset["aj"].map(meGO_ensemble["sbtype_type_dict"])
    type_to_c12 = {key: val for key, val in zip(type_definitions.gromos_atp.name, type_definitions.gromos_atp.c12)}
    oxygen_mask = masking.create_linearized_mask(
        train_dataset["type_ai"].to_numpy(),
        train_dataset["type_aj"].to_numpy(),
        [("O", "O"), ("OM", "OM"), ("O", "OM")],
        symmetrize=True,
    )
    pairwise_c12 = np.where(
        oxygen_mask,
        11.4 * np.sqrt(train_dataset["type_ai"].map(type_to_c12) * train_dataset["type_aj"].map(type_to_c12)),
        np.sqrt(
            train_dataset["ai"].map(meGO_ensemble["sbtype_c12_dict"])
            * train_dataset["aj"].map(meGO_ensemble["sbtype_c12_dict"])
        ),
    )
    train_dataset["rep"] = train_dataset["rep"].fillna(pd.Series(pairwise_c12))

    # we cycle over check matrices to pair them with reference matrices and then we add 1-4 assignments and defaults c12s and concatenate everything
    check_dataset = pd.DataFrame()
    for name, ref_name in meGO_ensemble["check_matrix_tuples"]:
        # sysname_check_from_intramat_1_1 <-> sysname_reference_intramat_1_1
        if ref_name not in meGO_ensemble["reference_matrices"].keys():
            raise RuntimeError("say something")

        temp_merged = pd.merge(
            meGO_ensemble["check_matrices"][name],
            meGO_ensemble["reference_matrices"][ref_name],
            left_index=True,
            right_index=True,
            how="outer",
        )
        check_dataset = pd.concat([check_dataset, temp_merged], axis=0, sort=False, ignore_index=True)

    if not check_dataset.empty:
        # This is to FLAG 1-2, 1-3, 1-4 cases:
        check_dataset = pd.merge(
            check_dataset,
            exclusion_bonds14[["ai", "aj", "same_chain", "1-4"]],
            how="left",
            on=["ai", "aj", "same_chain"],
        )
        check_dataset.loc[
            (check_dataset["ai"] == check_dataset["aj"]) & (check_dataset["same_chain"]),
            "1-4",
        ] = "0"
        check_dataset["1-4"] = check_dataset["1-4"].fillna("1>4")
        # This is to set the correct default C12 values taking into account specialised 1-4 values (including the special 1-5 O-O)
        check_dataset = pd.merge(
            check_dataset,
            pairs14[["ai", "aj", "same_chain", "rep"]],
            how="left",
            on=["ai", "aj", "same_chain"],
        )
        check_dataset.loc[(check_dataset["1-4"] == "0"), "rep"] = 0.0
        check_dataset.loc[(check_dataset["1-4"] == "1_2_3"), "rep"] = 0.0
        check_dataset.loc[(check_dataset["1-4"] == "1_4") & (check_dataset["rep"].isnull()), "rep"] = 0.0

        # update for special cases
        check_dataset["type_ai"] = check_dataset["ai"].map(meGO_ensemble["sbtype_type_dict"])
        check_dataset["type_aj"] = check_dataset["aj"].map(meGO_ensemble["sbtype_type_dict"])
        type_to_c12 = {key: val for key, val in zip(type_definitions.gromos_atp.name, type_definitions.gromos_atp.c12)}
        oxygen_mask = masking.create_linearized_mask(
            check_dataset["type_ai"].to_numpy(),
            check_dataset["type_aj"].to_numpy(),
            [("O", "O"), ("OM", "OM"), ("O", "OM")],
            symmetrize=True,
        )
        pairwise_c12 = np.where(
            oxygen_mask,
            11.4 * np.sqrt(check_dataset["type_ai"].map(type_to_c12) * check_dataset["type_aj"].map(type_to_c12)),
            np.sqrt(
                check_dataset["ai"].map(meGO_ensemble["sbtype_c12_dict"])
                * check_dataset["aj"].map(meGO_ensemble["sbtype_c12_dict"])
            ),
        )
        check_dataset["rep"] = check_dataset["rep"].fillna(pd.Series(pairwise_c12))

    return train_dataset, check_dataset


def generate_basic_LJ(meGO_ensemble):
    """
    Generates basic LJ (Lennard-Jones) interactions DataFrame within a molecular ensemble.

    Args:
    - meGO_ensemble (dict): A dictionary containing information about the molecular ensemble.

    Returns:
    - basic_LJ (DataFrame): DataFrame containing basic LJ interactions.

    This function generates a DataFrame 'basic_LJ' containing basic LJ interactions within a molecular ensemble. It calculates LJ interactions based on atom types, molecules, and reference matrices present in the ensemble.

    Note:
    - The 'meGO_ensemble' dictionary is expected to contain necessary details regarding the molecular ensemble.
    - The returned DataFrame 'basic_LJ' includes columns defining LJ interaction properties such as atom indices, types, c6, c12, sigma, epsilon, probability, rc_probability, molecule names, source, and thresholds.
    - The generated DataFrame provides basic LJ interactions for further analysis or processing within the ensemble.
<<<<<<< HEAD
    '''
    columns=['ai', 'aj', 'type', 'c6', 'c12', 'sigma', 'epsilon', 'probability', 'rc_probability', 
             'molecule_name_ai',  'molecule_name_aj', 'same_chain', 'source', 'md_threshold', 'rc_threshold', 
             'number_ai', 'number_aj', 'cutoff', 'rep', 'att']
    basic_LJ = pd.DataFrame()
    
    topol_df = meGO_ensemble['topology_dataframe']
    name_to_bare_c12 = {key: val for key, val in zip(type_definitions.gromos_atp.name, type_definitions.gromos_atp.bare_c12)}
    name_to_c12 = {key: val for key, val in zip(type_definitions.gromos_atp.name, type_definitions.gromos_atp.c12)}
    name_to_c6 = {key: val for key, val in zip(type_definitions.gromos_atp.name, type_definitions.gromos_atp.c6)}
    if meGO_ensemble['reference_matrices'] == {}:
        basic_LJ = pd.DataFrame(columns=columns)
        basic_LJ['index_ai'] = [i for i in range(1, len(meGO_ensemble['sbtype_number_dict']) + 1) for j in range(1, len(meGO_ensemble['sbtype_number_dict']) + 1)]
        basic_LJ['index_aj'] = np.array(len(meGO_ensemble['sbtype_number_dict']) * [meGO_ensemble['sbtype_number_dict'][key] for key in meGO_ensemble['sbtype_number_dict'].keys()], dtype=np.int64)
        basic_LJ['ai'] = [x for x in meGO_ensemble['sbtype_number_dict'].keys() for _ in meGO_ensemble['sbtype_number_dict'].keys()]
        basic_LJ['aj'] = [y for _ in meGO_ensemble['sbtype_number_dict'].keys() for y in meGO_ensemble['sbtype_number_dict'].keys()]

        ai_name = topol_df['type']
        bare_c12_list = ai_name.map(name_to_bare_c12).to_numpy()
=======
    """
    columns = [
        "ai",
        "aj",
        "type",
        "c6",
        "c12",
        "sigma",
        "epsilon",
        "probability",
        "rc_probability",
        "molecule_name_ai",
        "molecule_name_aj",
        "same_chain",
        "source",
        "md_threshold",
        "rc_threshold",
        "number_ai",
        "number_aj",
        "cutoff",
    ]

    basic_LJ = pd.DataFrame()

    topol_df = meGO_ensemble["topology_dataframe"]
    name_to_c12 = {key: val for key, val in zip(type_definitions.gromos_atp.name, type_definitions.gromos_atp.c12)}
    if meGO_ensemble["reference_matrices"] == {}:
        basic_LJ = pd.DataFrame(columns=columns)
        basic_LJ["index_ai"] = [
            i
            for i in range(1, len(meGO_ensemble["sbtype_number_dict"]) + 1)
            for j in range(1, len(meGO_ensemble["sbtype_number_dict"]) + 1)
        ]
        basic_LJ["index_aj"] = np.array(
            len(meGO_ensemble["sbtype_number_dict"])
            * [meGO_ensemble["sbtype_number_dict"][key] for key in meGO_ensemble["sbtype_number_dict"].keys()],
            dtype=np.int64,
        )
        basic_LJ["ai"] = [
            x for x in meGO_ensemble["sbtype_number_dict"].keys() for _ in meGO_ensemble["sbtype_number_dict"].keys()
        ]
        basic_LJ["aj"] = [
            y for _ in meGO_ensemble["sbtype_number_dict"].keys() for y in meGO_ensemble["sbtype_number_dict"].keys()
        ]

        ai_name = topol_df["type"]
>>>>>>> 294d264c
        c12_list = ai_name.map(name_to_c12).to_numpy()
        c6_list = ai_name.map(name_to_c6).to_numpy()
        ai_name = ai_name.to_numpy(dtype=str)
<<<<<<< HEAD
        oxygen_mask = masking.create_array_mask(ai_name, ai_name, [('O', 'OM'), ('O', 'O'), ('OM', 'OM')], symmetrize=True)
        ca_mask = masking.create_array_mask(ai_name, ai_name, [('CH1', 'CH1')], symmetrize=True)
        nitrogen_mask = masking.create_array_mask(ai_name, ai_name, [('S', 'S'), ('N', 'NZ'), ('N', 'N'), ('NZ', 'NZ'), ('N', 'NE'), ('NE', 'NE'), ('NE', 'NZ')], symmetrize=True)
        hbond_mask = masking.create_array_mask(ai_name, ai_name, [('N', 'O'), ('N', 'OM'), ('N', 'CH'), ('NL', 'O'), ('NL', 'OM'), ('NL', 'CH'), ('NZ', 'O'), ('NZ', 'OM'), ('NZ', 'CH'), ('NE', 'O'), ('NE', 'OM'), ('NE', 'CH')], symmetrize=True)
        hydrophobic_mask = masking.create_array_mask(ai_name, ai_name, [('CH3', 'CH3'), ('CH2', 'CH3'), ('CH2r', 'CH3'), ('CH', 'CH'), ('CH', 'CH2'), ('CH', 'CH3'), ('CH', 'CH2r')], symmetrize=True)
        basic_LJ.type = 1
        basic_LJ['source'] = 'basic'
        basic_LJ.c6 = 0.0
        basic_LJ.c12 = np.sqrt(bare_c12_list * bare_c12_list[:,np.newaxis]).flatten()
        basic_LJ.rep = np.sqrt(c12_list * c12_list[:,np.newaxis]).flatten()
        basic_LJ.att = np.sqrt(c6_list * c6_list[:,np.newaxis]).flatten()
        basic_LJ.same_chain = True 
        oxygen_LJ = basic_LJ[oxygen_mask]
        oxygen_LJ['c12'] *= 11.4
        oxygen_LJ['c6'] *= 0. 
        ca_LJ = basic_LJ[ca_mask]
        ca_LJ['c6'] = 0. 
        nitrogen_LJ = basic_LJ[nitrogen_mask]
        nitrogen_LJ['c6'] = 0. 
        hydrophobic_LJ = basic_LJ[hydrophobic_mask]
        hydrophobic_LJ['c12'] = 0.15*hydrophobic_LJ['rep']
        hydrophobic_LJ['c6'] = 0.15*hydrophobic_LJ['att']
        hbond_LJ = basic_LJ[hbond_mask]
        hbond_LJ['c12'] = 0.15*hbond_LJ['rep']
        hbond_LJ['c6'] = 0.15*hbond_LJ['att']
        basic_LJ = pd.concat([oxygen_LJ, ca_LJ, nitrogen_LJ, hbond_LJ, hydrophobic_LJ])
        #basic_LJ = pd.concat([oxygen_LJ, hbond_LJ, hydrophobic_LJ, nitrogen_LJ])
        #basic_LJ = pd.concat([oxygen_LJ, nitrogen_LJ, hbond_LJ])
        #basic_LJ = pd.concat([oxygen_LJ, nitrogen_LJ])
        basic_LJ['rep'] = basic_LJ['c12']
        basic_LJ['index_ai'], basic_LJ['index_aj'] = basic_LJ[['index_ai', 'index_aj']].min(axis=1), basic_LJ[['index_ai', 'index_aj']].max(axis=1)
        basic_LJ = basic_LJ.drop_duplicates(subset=['index_ai', 'index_aj', 'same_chain'], keep='first')
        basic_LJ = basic_LJ.drop(['index_ai', 'index_aj'], axis=1)
=======
        oxygen_mask = masking.create_array_mask(ai_name, ai_name, [("O", "OM"), ("O", "O"), ("OM", "OM")], symmetrize=True)
        basic_LJ["type"] = 1
        basic_LJ["source"] = "basic"
        basic_LJ["same_chain"] = True
        basic_LJ["c6"] = 0.0
        basic_LJ["c12"] = 11.4 * np.sqrt(c12_list * c12_list[:, np.newaxis]).flatten()
        basic_LJ["rep"] = basic_LJ["c12"]
        basic_LJ = basic_LJ[oxygen_mask]
        basic_LJ["index_ai"], basic_LJ["index_aj"] = basic_LJ[["index_ai", "index_aj"]].min(axis=1), basic_LJ[
            ["index_ai", "index_aj"]
        ].max(axis=1)
        basic_LJ = basic_LJ.drop_duplicates(subset=["index_ai", "index_aj", "same_chain"], keep="first")
        basic_LJ = basic_LJ.drop(["index_ai", "index_aj"], axis=1)
>>>>>>> 294d264c

    for name in meGO_ensemble["reference_matrices"].keys():
        temp_basic_LJ = pd.DataFrame(columns=columns)
        mol_num_i = str(name.split("_")[-2])
        mol_num_j = str(name.split("_")[-1])
        ensemble = meGO_ensemble["reference_matrices"][name]
        temp_basic_LJ["ai"] = ensemble["rc_ai"]
        temp_basic_LJ["aj"] = ensemble["rc_aj"]
        temp_basic_LJ["type"] = 1
        temp_basic_LJ["c6"] = 0.0
        temp_basic_LJ["c12"] = 0.0
        temp_basic_LJ["same_chain"] = ensemble["rc_same_chain"]
        temp_basic_LJ["molecule_name_ai"] = ensemble["rc_molecule_name_ai"]
        temp_basic_LJ["molecule_name_aj"] = ensemble["rc_molecule_name_aj"]
        temp_basic_LJ["source"] = "basic"

        atom_set_i = topol_df[topol_df["molecule_number"] == mol_num_i]["type"]
        atom_set_j = topol_df[topol_df["molecule_number"] == mol_num_j]["type"]
        c12_list_i = atom_set_i.map(name_to_c12).to_numpy(dtype=np.float64)
        c12_list_j = atom_set_j.map(name_to_c12).to_numpy(dtype=np.float64)
        ai_name = atom_set_i.to_numpy(dtype=str)
        aj_name = atom_set_j.to_numpy(dtype=str)
        oxygen_mask = masking.create_array_mask(ai_name, aj_name, [("O", "OM"), ("O", "O"), ("OM", "OM")], symmetrize=True)
        temp_basic_LJ["c12"] = 11.4 * np.sqrt(c12_list_i * c12_list_j[:, np.newaxis]).flatten()
        temp_basic_LJ["rep"] = temp_basic_LJ["c12"]
        temp_basic_LJ = temp_basic_LJ[oxygen_mask]
        temp_basic_LJ["ai"], temp_basic_LJ["aj"] = temp_basic_LJ[["ai", "aj"]].min(axis=1), temp_basic_LJ[["ai", "aj"]].max(
            axis=1
        )
        temp_basic_LJ = temp_basic_LJ.drop_duplicates(subset=["ai", "aj", "same_chain"], keep="first")

        basic_LJ = pd.concat([basic_LJ, temp_basic_LJ])

    basic_LJ["probability"] = 1.0
    basic_LJ["rc_probability"] = 1.0
    basic_LJ["rc_threshold"] = 1.0
    basic_LJ["md_threshold"] = 1.0
    basic_LJ["epsilon"] = -basic_LJ["c12"]
    basic_LJ["cutoff"] = 1.45 * basic_LJ["c12"] ** (1.0 / 12.0)
    basic_LJ["sigma"] = basic_LJ["cutoff"] / (2.0 ** (1.0 / 6.0))
    basic_LJ["learned"] = 0
    basic_LJ["1-4"] = "1>4"
    # Sorting the pairs prioritising intermolecular interactions
    basic_LJ.sort_values(by=["ai", "aj", "same_chain"], ascending=[True, True, True], inplace=True)
    # Cleaning the duplicates
    basic_LJ = basic_LJ.drop_duplicates(subset=["ai", "aj"], keep="first")

    return basic_LJ


def generate_LJ(meGO_ensemble, train_dataset, check_dataset, parameters):
    """
    Generates LJ (Lennard-Jones) interactions and associated atomic contacts within a molecular ensemble.

    Parameters
    ----------
    meGO_ensemble : dict
        Contains relevant meGO data such as interactions and statistics within the molecular ensemble.
    train_dataset : pd.DataFrame
        DataFrame containing training dataset information for LJ interactions.
    check_dataset : pd.DataFrame
        DataFrame containing check dataset information for LJ interactions.
    parameters : dict
        Contains parameters parsed from the command-line.

    Returns
    -------
    meGO_atomic_contacts_merged : pd.DataFrame
        Contains non-bonded atomic contacts associated with LJ parameters and statistics.
    meGO_LJ_14 : pd.DataFrame
        Contains 1-4 atomic contacts associated with LJ parameters and statistics.
    """
    # This keep only significat attractive/repulsive interactions
    meGO_LJ = train_dataset.loc[
        (train_dataset["probability"] > train_dataset["md_threshold"])
        | (
            (train_dataset["probability"] <= train_dataset["md_threshold"])
            & (train_dataset["probability"] > 0.0)
            & (train_dataset["probability"] < np.maximum(train_dataset["rc_probability"], train_dataset["rc_threshold"]))
        )
    ].copy()
    meGO_LJ = meGO_LJ.loc[(meGO_LJ["1-4"] != "1_2_3") & (meGO_LJ["1-4"] != "0")]

    # The index has been reset as here I have issues with multiple index duplicates. The same contact is kept twice: one for intra and one for inter.
    # The following pandas functions cannot handle multiple rows with the same index although it has been defined the "same_chain" filter.
    meGO_LJ.reset_index(inplace=True)

    # when distance estimates are poor we use the cutoff value
    meGO_LJ.loc[(meGO_LJ["probability"] <= meGO_LJ["md_threshold"]), "distance"] = meGO_LJ["cutoff"]
    meGO_LJ.loc[(meGO_LJ["rc_probability"] <= meGO_LJ["md_threshold"]), "rc_distance"] = meGO_LJ["cutoff"]

    # Epsilon is initialised to nan to easily remove not learned contacts
    meGO_LJ["epsilon"] = np.nan
    # Sigma is set from the estimated interaction length
    meGO_LJ["sigma"] = (meGO_LJ["distance"]) / (2.0 ** (1.0 / 6.0))

    # Epsilon reweight based on probability
    # Paissoni Equation 2.1
    # Attractive intramolecular
    meGO_LJ.loc[
        (meGO_LJ["intra_domain"])
        & (meGO_LJ["probability"] > meGO_LJ["limit_rc"] * np.maximum(meGO_LJ["rc_probability"], meGO_LJ["rc_threshold"]))
        & (meGO_LJ["same_chain"]),
        "epsilon",
    ] = -(parameters.epsilon / np.log(meGO_LJ["rc_threshold"])) * (
        np.log(meGO_LJ["probability"] / np.maximum(meGO_LJ["rc_probability"], meGO_LJ["rc_threshold"]))
    )
    meGO_LJ.loc[
        (~meGO_LJ["intra_domain"])
        & (meGO_LJ["probability"] > meGO_LJ["limit_rc"] * np.maximum(meGO_LJ["rc_probability"], meGO_LJ["rc_threshold"]))
        & (meGO_LJ["same_chain"]),
        "epsilon",
    ] = -(parameters.inter_domain_epsilon / np.log(meGO_LJ["rc_threshold"])) * (
        np.log(meGO_LJ["probability"] / np.maximum(meGO_LJ["rc_probability"], meGO_LJ["rc_threshold"]))
    )
    # Attractive intermolecular
    meGO_LJ.loc[
        (meGO_LJ["probability"] > meGO_LJ["limit_rc"] * np.maximum(meGO_LJ["rc_probability"], meGO_LJ["rc_threshold"]))
        & (~meGO_LJ["same_chain"]),
        "epsilon",
    ] = -(parameters.inter_epsilon / np.log(meGO_LJ["rc_threshold"])) * (
        np.log(meGO_LJ["probability"] / np.maximum(meGO_LJ["rc_probability"], meGO_LJ["rc_threshold"]))
    )

    # General repulsive term
    # These are with negative sign to store them as epsilon values
    # Intramolecular
    meGO_LJ.loc[
        (meGO_LJ["intra_domain"])
        & (meGO_LJ["probability"] < np.maximum(meGO_LJ["rc_probability"], meGO_LJ["rc_threshold"]))
        & (meGO_LJ["same_chain"])
        & (meGO_LJ["rep"] > 0),
        "epsilon",
    ] = -(parameters.epsilon / np.log(meGO_LJ["rc_threshold"])) * meGO_LJ["distance"] ** 12 * np.log(
        meGO_LJ["probability"] / np.maximum(meGO_LJ["rc_probability"], meGO_LJ["rc_threshold"])
    ) - (
        meGO_LJ["rep"] * (meGO_LJ["distance"] / meGO_LJ["rc_distance"]) ** 12
    )
    meGO_LJ.loc[
        (~meGO_LJ["intra_domain"])
        & (meGO_LJ["probability"] < np.maximum(meGO_LJ["rc_probability"], meGO_LJ["rc_threshold"]))
        & (meGO_LJ["same_chain"])
        & (meGO_LJ["rep"] > 0),
        "epsilon",
    ] = -(parameters.inter_domain_epsilon / np.log(meGO_LJ["rc_threshold"])) * meGO_LJ["distance"] ** 12 * np.log(
        meGO_LJ["probability"] / np.maximum(meGO_LJ["rc_probability"], meGO_LJ["rc_threshold"])
    ) - (
        meGO_LJ["rep"] * (meGO_LJ["distance"] / meGO_LJ["rc_distance"]) ** 12
    )
    # Intermolecular
    meGO_LJ.loc[
        (meGO_LJ["probability"] < np.maximum(meGO_LJ["rc_probability"], meGO_LJ["rc_threshold"]))
        & (~meGO_LJ["same_chain"])
        & (meGO_LJ["rep"] > 0),
        "epsilon",
    ] = -(parameters.inter_epsilon / np.log(meGO_LJ["rc_threshold"])) * meGO_LJ["distance"] ** 12 * np.log(
        meGO_LJ["probability"] / np.maximum(meGO_LJ["rc_probability"], meGO_LJ["rc_threshold"])
    ) - (
        meGO_LJ["rep"] * (meGO_LJ["distance"] / meGO_LJ["rc_distance"]) ** 12
    )
    # mid case for Pmd>Prc but not enough to be attractive
    meGO_LJ.loc[
        (meGO_LJ["probability"] <= meGO_LJ["limit_rc"] * np.maximum(meGO_LJ["rc_probability"], meGO_LJ["rc_threshold"]))
        & (meGO_LJ["probability"] >= np.maximum(meGO_LJ["rc_probability"], meGO_LJ["rc_threshold"])),
        "epsilon",
    ] = (
        -meGO_LJ["rep"] * (meGO_LJ["distance"] / meGO_LJ["rc_distance"]) ** 12
    )

    # lower value for repulsion
    meGO_LJ.loc[
        (meGO_LJ["epsilon"] < 0.0) & (-meGO_LJ["epsilon"] < 0.1 * meGO_LJ["rep"]),
        "epsilon",
    ] = (
        -0.1 * meGO_LJ["rep"]
    )
    # higher value for repulsion
    meGO_LJ.loc[
        (meGO_LJ["epsilon"] < 0.0) & (-meGO_LJ["epsilon"] > 20.0 * meGO_LJ["rep"]),
        "epsilon",
    ] = (
        -20.0 * meGO_LJ["rep"]
    )

    # update the c12 1-4 interactions
    meGO_LJ.loc[(meGO_LJ["1-4"] == "1_4"), "epsilon"] = -meGO_LJ["rep"] * (meGO_LJ["distance"] / meGO_LJ["rc_distance"]) ** 12
    # but within a lower
    meGO_LJ.loc[
        (meGO_LJ["1-4"] == "1_4") & (-meGO_LJ["epsilon"] < 0.666 * meGO_LJ["rep"]),
        "epsilon",
    ] = (
        -0.666 * meGO_LJ["rep"]
    )
    # and an upper value
    meGO_LJ.loc[
        (meGO_LJ["1-4"] == "1_4") & (-meGO_LJ["epsilon"] > 1.5 * meGO_LJ["rep"]),
        "epsilon",
    ] = (
        -1.5 * meGO_LJ["rep"]
    )

    # Here we are reindexing like before
    meGO_LJ[["idx_ai", "idx_aj"]] = meGO_LJ[["ai", "aj"]]
    meGO_LJ.set_index(["idx_ai", "idx_aj"], inplace=True)

    # clean NaN and zeros
    meGO_LJ.dropna(subset=["epsilon"], inplace=True)
    meGO_LJ = meGO_LJ[meGO_LJ.epsilon != 0]

    # This is a debug check to avoid data inconsistencies
    if (np.abs(meGO_LJ["rc_cutoff"] - meGO_LJ["cutoff"])).max() > 0:
        print(meGO_LJ.loc[(np.abs(meGO_LJ["rc_cutoff"] - meGO_LJ["cutoff"]).max() > 0)].to_string())
        exit("HERE SOMETHING BAD HAPPEND: There are inconsistent cutoff values between the MD and corresponding RC input data")
    # This is a debug check to avoid data inconsistencies
    if (np.abs(1.45 * meGO_LJ["rep"] ** (1 / 12) - meGO_LJ["cutoff"])).max() > 10e-6:
        print(meGO_LJ.loc[(np.abs(1.45 * meGO_LJ["rep"] ** (1 / 12) - meGO_LJ["cutoff"]) > 10e-6)].to_string())
        exit("HERE SOMETHING BAD HAPPEND: There are inconsistent cutoff/c12 values")

    # keep only needed fields
    meGO_LJ = meGO_LJ[
        [
            "molecule_name_ai",
            "ai",
            "molecule_name_aj",
            "aj",
            "probability",
            "same_chain",
            "source",
            "rc_probability",
            "sigma",
            "epsilon",
            "1-4",
            "distance",
            "cutoff",
            "rep",
            "md_threshold",
            "rc_threshold",
        ]
    ]
    # Inverse pairs calvario
    # this must list ALL COLUMNS!
    inverse_meGO_LJ = meGO_LJ[
        [
            "molecule_name_aj",
            "aj",
            "molecule_name_ai",
            "ai",
            "probability",
            "same_chain",
            "source",
            "rc_probability",
            "sigma",
            "epsilon",
            "1-4",
            "distance",
            "cutoff",
            "rep",
            "md_threshold",
            "rc_threshold",
        ]
    ].copy()
    inverse_meGO_LJ.columns = [
        "molecule_name_ai",
        "ai",
        "molecule_name_aj",
        "aj",
        "probability",
        "same_chain",
        "source",
        "rc_probability",
        "sigma",
        "epsilon",
        "1-4",
        "distance",
        "cutoff",
        "rep",
        "md_threshold",
        "rc_threshold",
    ]
    # Symmetric dataframe
    meGO_LJ = pd.concat([meGO_LJ, inverse_meGO_LJ], axis=0, sort=False, ignore_index=True)

    # Merging of multiple simulations:
    # Here we sort all the atom pairs based on the distance and the probability and we keep the closer ones.
    meGO_LJ.sort_values(
        by=["ai", "aj", "same_chain", "sigma", "epsilon"],
        ascending=[True, True, True, True, False],
        inplace=True,
    )
    # Cleaning the duplicates
    meGO_LJ = meGO_LJ.drop_duplicates(subset=["ai", "aj", "same_chain"], keep="first")
    # Removing the reverse duplicates
    cols = ["ai", "aj"]
    meGO_LJ[cols] = np.sort(meGO_LJ[cols].values, axis=1)
    meGO_LJ = meGO_LJ.drop_duplicates(subset=["ai", "aj", "same_chain"], keep="first")

    # add a flag to identify learned contacts vs check ones
    meGO_LJ["learned"] = 1

    # process check_dataset
    # the idea here is that if a contact would be attractive/mild c12 smaller in the check dataset
    # and the same contact is instead repulsive in the training, then the repulsive term can be rescaled
    if not check_dataset.empty:
        # Remove low probability ones
        meGO_check_contacts = check_dataset.loc[
            (
                (check_dataset["probability"] > check_dataset["md_threshold"])
                & (check_dataset["probability"] >= check_dataset["rc_probability"])
                & (check_dataset["rep"] > 0.0)
            )
            | ((check_dataset["1-4"] == "1_4") & (check_dataset["rep"] > 0.0))
        ].copy()
        meGO_check_contacts = meGO_check_contacts.loc[
            (meGO_check_contacts["1-4"] != "1_2_3") & (meGO_check_contacts["1-4"] != "0")
        ]
        meGO_check_contacts["sigma"] = (meGO_check_contacts["distance"]) / (2.0 ** (1.0 / 6.0))
        meGO_check_contacts["learned"] = 0
        # set the epsilon of these contacts using the default c12 repulsive term
        meGO_check_contacts["epsilon"] = -meGO_check_contacts["rep"]
        meGO_LJ = pd.concat([meGO_LJ, meGO_check_contacts], axis=0, sort=False, ignore_index=True)
        meGO_LJ.drop_duplicates(inplace=True, ignore_index=True)
        # this calculates the increase in energy (if any) to form the "check" contact
        energy_at_check_dist = meGO_LJ.groupby(by=["ai", "aj", "same_chain"])[
            [
                "sigma",
                "distance",
                "rc_distance",
                "epsilon",
                "source",
                "same_chain",
                "1-4",
            ]
        ].apply(check_LJ, parameters)
        meGO_LJ = pd.merge(
            meGO_LJ,
            energy_at_check_dist.rename("energy_at_check_dist"),
            how="inner",
            on=["ai", "aj", "same_chain"],
        )
        # now we should keep only those check_with contacts that are unique and whose energy_at_check_dist is large
        meGO_LJ.sort_values(
            by=["ai", "aj", "same_chain", "learned"],
            ascending=[True, True, True, False],
            inplace=True,
        )
        # Cleaning the duplicates
        meGO_LJ = meGO_LJ.drop_duplicates(subset=["ai", "aj", "same_chain"], keep="first")
        # rescale problematic contacts
        meGO_LJ["epsilon"] *= meGO_LJ["energy_at_check_dist"]
        meGO_LJ.drop("energy_at_check_dist", axis=1, inplace=True)
        # reapply boundaries for repulsion
        meGO_LJ.loc[
            (meGO_LJ["epsilon"] < 0.0) & (-meGO_LJ["epsilon"] < 0.1 * meGO_LJ["rep"]),
            "epsilon",
        ] = (
            -0.1 * meGO_LJ["rep"]
        )
        meGO_LJ.loc[
            (meGO_LJ["epsilon"] < 0.0) & (-meGO_LJ["epsilon"] > 20.0 * meGO_LJ["rep"]),
            "epsilon",
        ] = (
            -20.0 * meGO_LJ["rep"]
        )
        # reapply 1-4 boundaries
        meGO_LJ.loc[
            (meGO_LJ["1-4"] == "1_4") & (-meGO_LJ["epsilon"] < 0.666 * meGO_LJ["rep"]),
            "epsilon",
        ] = (
            -0.666 * meGO_LJ["rep"]
        )
        meGO_LJ.loc[
            (meGO_LJ["1-4"] == "1_4") & (-meGO_LJ["epsilon"] > 1.5 * meGO_LJ["rep"]),
            "epsilon",
        ] = (
            -1.5 * meGO_LJ["rep"]
        )
        # safety cleaning
        meGO_LJ = meGO_LJ[meGO_LJ.epsilon != 0]

    # keep only needed fields
    meGO_LJ = meGO_LJ[
        [
            "molecule_name_ai",
            "ai",
            "molecule_name_aj",
            "aj",
            "probability",
            "same_chain",
            "source",
            "rc_probability",
            "sigma",
            "epsilon",
            "1-4",
            "cutoff",
            "rep",
            "md_threshold",
            "rc_threshold",
            "learned",
        ]
    ]

    # Adding special default interactions
    basic_LJ = generate_basic_LJ(meGO_ensemble)
    # keep only needed fields
    # this must match the list above
    basic_LJ = basic_LJ[
        [
            "molecule_name_ai",
            "ai",
            "molecule_name_aj",
            "aj",
            "probability",
            "same_chain",
            "source",
            "rc_probability",
            "sigma",
            "epsilon",
            "1-4",
            "cutoff",
            "rep",
            "md_threshold",
            "rc_threshold",
            "learned",
        ]
    ]

    meGO_LJ = pd.concat([meGO_LJ, basic_LJ])
    # Sorting the pairs prioritising learned interactions
    meGO_LJ.sort_values(by=["ai", "aj", "learned"], ascending=[True, True, False], inplace=True)
    # Cleaning the duplicates, that is that we retained a not learned interaction only if it is unique
    meGO_LJ = meGO_LJ.loc[(~(meGO_LJ.duplicated(subset=["ai", "aj"], keep=False)) | (meGO_LJ["learned"] == 1))]

    # This is a debug check to avoid data inconsistencies
    if (np.abs(1.45 * meGO_LJ["rep"] ** (1 / 12) - meGO_LJ["cutoff"])).max() > 10e-6:
        print(meGO_LJ.loc[(np.abs(1.45 * meGO_LJ["rep"] ** (1 / 12) - meGO_LJ["cutoff"]) > 10e-6)].to_string())
        exit("SOMETHING BAD HAPPEND: There are inconsistent cutoff/c12 values")

    # Here we create a copy of contacts to be added in pairs-exclusion section in topol.top.
    # All contacts should be applied intermolecularly, but intermolecular specific contacts are not used intramolecularly.
    # meGO_LJ_14 will be handled differently to overcome this issue.
    meGO_LJ_14 = meGO_LJ.copy()

    # Sorting the pairs prioritising intermolecular interactions
    meGO_LJ.sort_values(by=["ai", "aj", "same_chain"], ascending=[True, True, True], inplace=True)
    # Cleaning the duplicates
    meGO_LJ = meGO_LJ.drop_duplicates(subset=["ai", "aj"], keep="first")
    # Removing the reverse duplicates
    cols = ["ai", "aj"]
    meGO_LJ[cols] = np.sort(meGO_LJ[cols].values, axis=1)
    meGO_LJ = meGO_LJ.drop_duplicates(subset=["ai", "aj"], keep="first")

    # Pairs prioritise intramolecular interactions
    meGO_LJ_14.sort_values(by=["ai", "aj", "same_chain"], ascending=[True, True, False], inplace=True)
    meGO_LJ_14 = meGO_LJ_14.drop_duplicates(subset=["ai", "aj"], keep="first")
    meGO_LJ_14[cols] = np.sort(meGO_LJ_14[cols].values, axis=1)
    meGO_LJ_14 = meGO_LJ_14.drop_duplicates(subset=["ai", "aj"], keep="first")

    # where meGO_LJ_14 is the same of meGO_LJ and same_chain is yes that the line can be dropped
    # that is I want to keep lines with same_chain no or lines with same chain yes that have same_chain no in meGO_LJ
    test = pd.merge(meGO_LJ_14, meGO_LJ, how="right", on=["ai", "aj"])
    meGO_LJ_14 = test.loc[(~test["same_chain_x"]) | ((test["same_chain_x"]) & (~test["same_chain_y"]))]
    meGO_LJ_14 = meGO_LJ_14.drop(
        columns=[
            "sigma_y",
            "epsilon_y",
            "same_chain_y",
            "probability_y",
            "rc_probability_y",
            "source_y",
            "1-4_y",
            "cutoff_y",
            "rep_y",
        ]
    )
    meGO_LJ_14.rename(
        columns={
            "sigma_x": "sigma",
            "probability_x": "probability",
            "rc_probability_x": "rc_probability",
            "epsilon_x": "epsilon",
            "same_chain_x": "same_chain",
            "source_x": "source",
            "1-4_x": "1-4",
            "cutoff_x": "cutoff",
            "rep_x": "rep",
        },
        inplace=True,
    )

    # copy 1-4 interactions into meGO_LJ_14
    copy14 = meGO_LJ.loc[(meGO_LJ["1-4"] == "1_4")]
    meGO_LJ_14 = pd.concat([meGO_LJ_14, copy14], axis=0, sort=False, ignore_index=True)
    # remove them from the default force-field
    meGO_LJ = meGO_LJ.loc[(meGO_LJ["1-4"] != "1_4")]
    # remove from meGO_LJ_14 the intermolecular basic interactations
    meGO_LJ_14 = meGO_LJ_14.loc[~((~meGO_LJ_14["same_chain"]) & (meGO_LJ_14["source"] == "basic"))]

    meGO_LJ["c6"] = 4 * meGO_LJ["epsilon"] * (meGO_LJ["sigma"] ** 6)
    meGO_LJ["c12"] = abs(4 * meGO_LJ["epsilon"] * (meGO_LJ["sigma"] ** 12))
    meGO_LJ.loc[(meGO_LJ["epsilon"] < 0.0), "c6"] = 0.0
    meGO_LJ.loc[(meGO_LJ["epsilon"] < 0.0), "c12"] = -meGO_LJ["epsilon"]

    meGO_LJ_14["c6"] = 4 * meGO_LJ_14["epsilon"] * (meGO_LJ_14["sigma"] ** 6)
    meGO_LJ_14["c12"] = abs(4 * meGO_LJ_14["epsilon"] * (meGO_LJ_14["sigma"] ** 12))
    meGO_LJ_14.loc[(meGO_LJ_14["epsilon"] < 0.0), "c6"] = 0.0
    meGO_LJ_14.loc[(meGO_LJ_14["epsilon"] < 0.0), "c12"] = -meGO_LJ_14["epsilon"]

    meGO_LJ["type"] = 1
    meGO_LJ["number_ai"] = meGO_LJ["ai"].map(meGO_ensemble["sbtype_number_dict"])
    meGO_LJ["number_aj"] = meGO_LJ["aj"].map(meGO_ensemble["sbtype_number_dict"])
    meGO_LJ["number_ai"] = meGO_LJ["number_ai"].astype(int)
    meGO_LJ["number_aj"] = meGO_LJ["number_aj"].astype(int)

    meGO_LJ = meGO_LJ[
        [
            "ai",
            "aj",
            "type",
            "c6",
            "c12",
            "sigma",
            "epsilon",
            "probability",
            "rc_probability",
            "md_threshold",
            "rc_threshold",
            "rep",
            "cutoff",
            "molecule_name_ai",
            "molecule_name_aj",
            "same_chain",
            "source",
            "number_ai",
            "number_aj",
        ]
    ]
    # Here we want to sort so that ai is smaller than aj
    inv_meGO = meGO_LJ[
        [
            "aj",
            "ai",
            "type",
            "c6",
            "c12",
            "sigma",
            "epsilon",
            "probability",
            "rc_probability",
            "md_threshold",
            "rc_threshold",
            "rep",
            "cutoff",
            "molecule_name_aj",
            "molecule_name_ai",
            "same_chain",
            "source",
            "number_aj",
            "number_ai",
        ]
    ].copy()
    inv_meGO.columns = [
        "ai",
        "aj",
        "type",
        "c6",
        "c12",
        "sigma",
        "epsilon",
        "probability",
        "rc_probability",
        "md_threshold",
        "rc_threshold",
        "rep",
        "cutoff",
        "molecule_name_ai",
        "molecule_name_aj",
        "same_chain",
        "source",
        "number_ai",
        "number_aj",
    ]
    meGO_LJ = pd.concat([meGO_LJ, inv_meGO], axis=0, sort=False, ignore_index=True)
    meGO_LJ = meGO_LJ[meGO_LJ["number_ai"] <= meGO_LJ["number_aj"]]
    meGO_LJ.sort_values(by=["number_ai", "number_aj"], inplace=True)
    meGO_LJ = meGO_LJ.drop_duplicates(subset=["ai", "aj"], keep="first")

    return meGO_LJ, meGO_LJ_14


def check_LJ(test, parameters):
    """
    Computes the energy associated with Lennard-Jones (LJ) interactions based on specific conditions.

    Parameters
    ----------
    test : pd.DataFrame
        DataFrame containing information about LJ interactions to be checked.
    parameters : dict
        Dictionary containing specific parameters used for checking LJ interactions.

    Returns
    -------
    float
        Energy associated with the LJ interactions based on the conditions met.

    Notes
    -----
    This function evaluates different criteria within the test dataset to calculate the energy associated
    with LJ interactions. It considers cases where LJ parameters exist both in the check dataset (test)
    and the default parameters obtained from the training dataset. Energy calculations are made based
    on different criteria and returned as the computed energy.
    """
    energy = 1.0
    if len(test) == 1:
        # this is the case where we have a contact from check and default c12s from train
        if (len(test.loc[test.source.isin(parameters.check_with)])) == 1:
            # default c12
            eps = -test.loc[(test.source.isin(parameters.check_with))].iloc[0]["epsilon"]
            # distance from check
            dist_check = test.loc[(test.source.isin(parameters.check_with))].iloc[0]["distance"]
            rc_dist_check = test.loc[(test.source.isin(parameters.check_with))].iloc[0]["rc_distance"]
            if dist_check < rc_dist_check:
                energy = ((dist_check) ** 12) / eps
    else:
        # this is the special case for 1-4 interactions
        if (test.loc[test.source.isin(parameters.check_with)]).iloc[0]["1-4"] == "1_4":
            # distance from check
            dist_check = test.loc[(test.source.isin(parameters.check_with))].iloc[0]["distance"]
            # distance from train
            dist_train = test.loc[~(test.source.isin(parameters.check_with))].iloc[0]["distance"]
            if dist_check < dist_train:
                energy = (dist_check / dist_train) ** 12

        # this is the case where we can a contact defined in both check and train
        else:
            # distance from check
            dist_check = test.loc[(test.source.isin(parameters.check_with))].iloc[0]["sigma"]
            # distance from train
            dist_train = test.loc[~(test.source.isin(parameters.check_with))].iloc[0]["sigma"]
            # epsilon from train
            eps = test.loc[~(test.source.isin(parameters.check_with))].iloc[0]["epsilon"]
            if dist_check < dist_train and eps < 0:
                energy = (dist_check / dist_train) ** 12

    return energy


def make_pairs_exclusion_topology(meGO_ensemble, meGO_LJ_14):
    """
    This function prepares the [ exclusion ] and [ pairs ] section to output to topology.top

    Parameters
    ----------
    meGO_ensemlbe : dict
        The meGO_ensemble object contains all the relevant system information
    meGO_LJ_14 : pd.DataFrame
        Contains the contact information for the 1-4 interactions

    Returns
    -------
    pairs_molecule_dict : dict
        Contains the "write out"-ready pairs-exclusions interactions for each molecule
    """
    pairs_molecule_dict = {}
    for molecule, bond_pair in meGO_ensemble["bond_pairs"].items():
        reduced_topology = (
            meGO_ensemble["topology_dataframe"]
            .loc[meGO_ensemble["topology_dataframe"]["molecule_name"] == molecule][
                [
                    "number",
                    "sb_type",
                    "resnum",
                    "name",
                    "type",
                    "resname",
                    "molecule_type",
                ]
            ]
            .copy()
        )

        reduced_topology["number"] = reduced_topology["number"].astype(str)
        reduced_topology["resnum"] = reduced_topology["resnum"].astype(int)

        atnum_type_dict = reduced_topology.set_index("sb_type")["number"].to_dict()
        # Building the exclusion bonded list
        # exclusion_bonds are all the interactions within 3 bonds
        # p14 are specifically the interactions at exactly 3 bonds
        exclusion_bonds, p14 = topology.get_14_interaction_list(reduced_topology, bond_pair)
        pairs = pd.DataFrame()
        if not meGO_LJ_14.empty:
            # pairs from greta does not have duplicates because these have been cleaned before
            pairs = meGO_LJ_14[
                [
                    "ai",
                    "aj",
                    "c6",
                    "c12",
                    "epsilon",
                    "same_chain",
                    "probability",
                    "rc_probability",
                    "source",
                    "rep",
                ]
            ].copy()

            # The exclusion list was made based on the atom number
            pairs["ai"] = pairs["ai"].map(atnum_type_dict)
            pairs["aj"] = pairs["aj"].map(atnum_type_dict)
            pairs["check"] = pairs["ai"] + "_" + pairs["aj"]
            # Here the drop the contacts which are already defined by GROMACS, including the eventual 1-4 exclusion defined in the LJ_pairs
            pairs["remove"] = ""
            pairs.loc[(pairs["check"].isin(exclusion_bonds)), "remove"] = "Yes"
            pairs.loc[(pairs["check"].isin(p14) & (pairs["same_chain"])), "remove"] = "No"
            mask = pairs.remove == "Yes"
            pairs = pairs[~mask]

            pairs["func"] = 1
            # Intermolecular interactions are excluded
            pairs.loc[(~pairs["same_chain"]), "c6"] = 0.0
            pairs.loc[(~pairs["same_chain"]), "c12"] = pairs["rep"]
            # this is a safety check
            pairs = pairs[pairs["c12"] > 0.0]
            pairs = pairs[
                [
                    "ai",
                    "aj",
                    "func",
                    "c6",
                    "c12",
                    "probability",
                    "rc_probability",
                    "source",
                ]
            ]

            pairs.dropna(inplace=True)
            pairs["ai"] = pairs["ai"].astype(int)
            pairs["aj"] = pairs["aj"].astype(int)

            # Here we want to sort so that ai is smaller than aj
            inv_pairs = pairs[
                [
                    "aj",
                    "ai",
                    "func",
                    "c6",
                    "c12",
                    "probability",
                    "rc_probability",
                    "source",
                ]
            ].copy()
            inv_pairs.columns = [
                "ai",
                "aj",
                "func",
                "c6",
                "c12",
                "probability",
                "rc_probability",
                "source",
            ]
            pairs = pd.concat([pairs, inv_pairs], axis=0, sort=False, ignore_index=True)
            pairs = pairs[pairs["ai"] < pairs["aj"]]
            pairs.drop_duplicates(inplace=True, ignore_index=True)
            pairs.sort_values(by=["ai", "aj"], inplace=True)

        pairs_molecule_dict[molecule] = pairs

    return pairs_molecule_dict<|MERGE_RESOLUTION|>--- conflicted
+++ resolved
@@ -67,9 +67,6 @@
     - The returned DataFrame and dictionaries provide comprehensive details about the molecular structure and characteristics.
     """
 
-<<<<<<< HEAD
-    ensemble_topology_dataframe, new_number, col_molecule, new_resnum, ensemble_molecules_idx_sbtype_dictionary, temp_number_c12_dict, temp_number_c6_dict = pd.DataFrame(), [], [], [], {}, {}, {}
-=======
     (
         ensemble_topology_dataframe,
         new_number,
@@ -77,8 +74,8 @@
         new_resnum,
         ensemble_molecules_idx_sbtype_dictionary,
         temp_number_c12_dict,
-    ) = (pd.DataFrame(), [], [], [], {}, {})
->>>>>>> 294d264c
+        temp_number_c6_dict,
+    ) = (pd.DataFrame(), [], [], [], {}, {}, {})
 
     molecule_type_dict = {}
     first_index = topology.atoms[0].idx + 1
@@ -96,25 +93,6 @@
             col_molecule.append(f"{molecule_number}_{molecule_name}")
             new_resnum.append(str(atom.residue.number))
 
-<<<<<<< HEAD
-    ensemble_topology_dataframe['number'] = new_number
-    ensemble_topology_dataframe['molecule'] = col_molecule
-    ensemble_topology_dataframe['molecule_number'] = col_molecule
-    ensemble_topology_dataframe[['molecule_number', 'molecule_name']] = ensemble_topology_dataframe.molecule.str.split('_', expand=True, n=1)
-    ensemble_topology_dataframe['resnum'] = new_resnum
-    ensemble_topology_dataframe['cgnr'] = ensemble_topology_dataframe['resnum']
-    ensemble_topology_dataframe['ptype'] = 'A'
-    ensemble_topology_dataframe = ensemble_topology_dataframe.replace({'name': type_definitions.from_ff_to_multiego})
-    ensemble_topology_dataframe['sb_type'] = ensemble_topology_dataframe['name'] + '_' + ensemble_topology_dataframe['molecule_name'] + '_' + ensemble_topology_dataframe['resnum'].astype(str)
-    ensemble_topology_dataframe.rename(columns={'epsilon': 'c12'}, inplace=True)
-
-    ensemble_topology_dataframe['charge'] = 0.
-    ensemble_topology_dataframe['c6'] = [str(i + first_index) for i in range(len(ensemble_topology_dataframe['number']))]
-    ensemble_topology_dataframe['c6'] = ensemble_topology_dataframe['c6'].map(temp_number_c6_dict)
-    ensemble_topology_dataframe['c12'] = [str(i + first_index) for i in range(len(ensemble_topology_dataframe['number']))]
-    ensemble_topology_dataframe['c12'] = ensemble_topology_dataframe['c12'].map(temp_number_c12_dict)
-    ensemble_topology_dataframe['molecule_type'] = ensemble_topology_dataframe['molecule_name'].map(molecule_type_dict)
-=======
     ensemble_topology_dataframe["number"] = new_number
     ensemble_topology_dataframe["molecule"] = col_molecule
     ensemble_topology_dataframe["molecule_number"] = col_molecule
@@ -135,28 +113,19 @@
     ensemble_topology_dataframe.rename(columns={"epsilon": "c12"}, inplace=True)
 
     ensemble_topology_dataframe["charge"] = 0.0
-    ensemble_topology_dataframe["c6"] = 0.0
+    ensemble_topology_dataframe["c6"] = [str(i + first_index) for i in range(len(ensemble_topology_dataframe["number"]))]
+    ensemble_topology_dataframe["c6"] = ensemble_topology_dataframe["c6"].map(temp_number_c6_dict)
     ensemble_topology_dataframe["c12"] = [str(i + first_index) for i in range(len(ensemble_topology_dataframe["number"]))]
     ensemble_topology_dataframe["c12"] = ensemble_topology_dataframe["c12"].map(temp_number_c12_dict)
     ensemble_topology_dataframe["molecule_type"] = ensemble_topology_dataframe["molecule_name"].map(molecule_type_dict)
->>>>>>> 294d264c
 
     for molecule in ensemble_molecules_idx_sbtype_dictionary.keys():
         temp_topology_dataframe = ensemble_topology_dataframe.loc[ensemble_topology_dataframe["molecule"] == molecule]
         number_sbtype_dict = temp_topology_dataframe[["number", "sb_type"]].set_index("number")["sb_type"].to_dict()
         ensemble_molecules_idx_sbtype_dictionary[molecule] = number_sbtype_dict
 
-<<<<<<< HEAD
-    sbtype_c12_dict = ensemble_topology_dataframe[['sb_type', 'c12']].set_index('sb_type')['c12'].to_dict()
-    sbtype_c6_dict = ensemble_topology_dataframe[['sb_type', 'c6']].set_index('sb_type')['c6'].to_dict()
-    sbtype_name_dict = ensemble_topology_dataframe[['sb_type', 'name']].set_index('sb_type')['name'].to_dict()
-    sbtype_moltype_dict = ensemble_topology_dataframe[['sb_type', 'molecule_type']].set_index('sb_type')['molecule_type'].to_dict()
-
-    return (
-        ensemble_topology_dataframe, ensemble_molecules_idx_sbtype_dictionary,
-        sbtype_c12_dict, sbtype_c6_dict, sbtype_name_dict, sbtype_moltype_dict, molecule_type_dict
-=======
     sbtype_c12_dict = ensemble_topology_dataframe[["sb_type", "c12"]].set_index("sb_type")["c12"].to_dict()
+    sbtype_c6_dict = ensemble_topology_dataframe[["sb_type", "c6"]].set_index("sb_type")["c6"].to_dict()
     sbtype_name_dict = ensemble_topology_dataframe[["sb_type", "name"]].set_index("sb_type")["name"].to_dict()
     sbtype_moltype_dict = (
         ensemble_topology_dataframe[["sb_type", "molecule_type"]].set_index("sb_type")["molecule_type"].to_dict()
@@ -166,10 +135,10 @@
         ensemble_topology_dataframe,
         ensemble_molecules_idx_sbtype_dictionary,
         sbtype_c12_dict,
+        sbtype_c6_dict,
         sbtype_name_dict,
         sbtype_moltype_dict,
         molecule_type_dict,
->>>>>>> 294d264c
     )
 
 
@@ -327,18 +296,15 @@
         warnings.simplefilter("ignore")
         reference_topology = parmed.load_file(topology_path)
 
-<<<<<<< HEAD
-    topology_dataframe, molecules_idx_sbtype_dictionary, sbtype_c12_dict, sbtype_c6_dict, sbtype_name_dict, sbtype_moltype_dict, molecule_type_dict = initialize_topology(reference_topology)
-=======
     (
         topology_dataframe,
         molecules_idx_sbtype_dictionary,
         sbtype_c12_dict,
+        sbtype_c6_dict,
         sbtype_name_dict,
         sbtype_moltype_dict,
         molecule_type_dict,
     ) = initialize_topology(reference_topology)
->>>>>>> 294d264c
 
     reference_contact_matrices = {}
     if args.egos != "rc":
@@ -359,27 +325,11 @@
             reference_contact_matrices[name] = reference_contact_matrices[name].add_prefix("rc_")
 
     ensemble = {}
-<<<<<<< HEAD
-    ensemble['topology'] = reference_topology
-    ensemble['topology_dataframe'] = topology_dataframe
-    ensemble['molecules_idx_sbtype_dictionary'] = molecules_idx_sbtype_dictionary
-    ensemble['sbtype_c12_dict'] = sbtype_c12_dict
-    ensemble['sbtype_c6_dict'] = sbtype_c6_dict
-    ensemble['sbtype_name_dict'] = sbtype_name_dict
-    ensemble['sbtype_moltype_dict'] = sbtype_moltype_dict
-    ensemble['sbtype_number_dict'] = ensemble['topology_dataframe'][['sb_type', 'number']].set_index('sb_type')['number'].to_dict()
-    ensemble['sbtype_type_dict'] = {key: name for key, name in ensemble['topology_dataframe'][['sb_type', 'type']].values}
-    ensemble['molecule_type_dict'] = molecule_type_dict
-    ensemble['reference_matrices'] = reference_contact_matrices
-    ensemble['train_matrix_tuples'] = []
-    ensemble['check_matrix_tuples'] = []
-
-    if args.egos == 'rc':
-=======
     ensemble["topology"] = reference_topology
     ensemble["topology_dataframe"] = topology_dataframe
     ensemble["molecules_idx_sbtype_dictionary"] = molecules_idx_sbtype_dictionary
     ensemble["sbtype_c12_dict"] = sbtype_c12_dict
+    ensemble["sbtype_c6_dict"] = sbtype_c6_dict
     ensemble["sbtype_name_dict"] = sbtype_name_dict
     ensemble["sbtype_moltype_dict"] = sbtype_moltype_dict
     ensemble["sbtype_number_dict"] = (
@@ -392,7 +342,6 @@
     ensemble["check_matrix_tuples"] = []
 
     if args.egos == "rc":
->>>>>>> 294d264c
         return ensemble
 
     reference_set = set(ensemble["topology_dataframe"]["name"].to_list())
@@ -413,16 +362,11 @@
             warnings.simplefilter("ignore")
             topology = parmed.load_file(topology_path)
 
-<<<<<<< HEAD
-        print('\t-', f'{simulation} topology contains: {topology.molecules}')
-        temp_topology_dataframe, molecules_idx_sbtype_dictionary, _, _, _, _, _ = initialize_topology(topology)
-        train_topology_dataframe = pd.concat([train_topology_dataframe, temp_topology_dataframe], axis=0, ignore_index=True) 
-        matrix_paths = glob.glob(f'{simulation_path}/int??mat_?_?.ndx')
-=======
         print("\t-", f"{simulation} topology contains: {topology.molecules}")
         (
             temp_topology_dataframe,
             molecules_idx_sbtype_dictionary,
+            _,
             _,
             _,
             _,
@@ -434,7 +378,6 @@
             ignore_index=True,
         )
         matrix_paths = glob.glob(f"{simulation_path}/int??mat_?_?.ndx")
->>>>>>> 294d264c
         if matrix_paths == []:
             raise FileNotFoundError(".ndx files must be named as intramat_X_X.ndx or intermat_1_1.ndx")
         for path in matrix_paths:
@@ -837,27 +780,6 @@
     - The 'meGO_ensemble' dictionary is expected to contain necessary details regarding the molecular ensemble.
     - The returned DataFrame 'basic_LJ' includes columns defining LJ interaction properties such as atom indices, types, c6, c12, sigma, epsilon, probability, rc_probability, molecule names, source, and thresholds.
     - The generated DataFrame provides basic LJ interactions for further analysis or processing within the ensemble.
-<<<<<<< HEAD
-    '''
-    columns=['ai', 'aj', 'type', 'c6', 'c12', 'sigma', 'epsilon', 'probability', 'rc_probability', 
-             'molecule_name_ai',  'molecule_name_aj', 'same_chain', 'source', 'md_threshold', 'rc_threshold', 
-             'number_ai', 'number_aj', 'cutoff', 'rep', 'att']
-    basic_LJ = pd.DataFrame()
-    
-    topol_df = meGO_ensemble['topology_dataframe']
-    name_to_bare_c12 = {key: val for key, val in zip(type_definitions.gromos_atp.name, type_definitions.gromos_atp.bare_c12)}
-    name_to_c12 = {key: val for key, val in zip(type_definitions.gromos_atp.name, type_definitions.gromos_atp.c12)}
-    name_to_c6 = {key: val for key, val in zip(type_definitions.gromos_atp.name, type_definitions.gromos_atp.c6)}
-    if meGO_ensemble['reference_matrices'] == {}:
-        basic_LJ = pd.DataFrame(columns=columns)
-        basic_LJ['index_ai'] = [i for i in range(1, len(meGO_ensemble['sbtype_number_dict']) + 1) for j in range(1, len(meGO_ensemble['sbtype_number_dict']) + 1)]
-        basic_LJ['index_aj'] = np.array(len(meGO_ensemble['sbtype_number_dict']) * [meGO_ensemble['sbtype_number_dict'][key] for key in meGO_ensemble['sbtype_number_dict'].keys()], dtype=np.int64)
-        basic_LJ['ai'] = [x for x in meGO_ensemble['sbtype_number_dict'].keys() for _ in meGO_ensemble['sbtype_number_dict'].keys()]
-        basic_LJ['aj'] = [y for _ in meGO_ensemble['sbtype_number_dict'].keys() for y in meGO_ensemble['sbtype_number_dict'].keys()]
-
-        ai_name = topol_df['type']
-        bare_c12_list = ai_name.map(name_to_bare_c12).to_numpy()
-=======
     """
     columns = [
         "ai",
@@ -878,12 +800,16 @@
         "number_ai",
         "number_aj",
         "cutoff",
+        "rep",
+        "att",
     ]
 
     basic_LJ = pd.DataFrame()
 
     topol_df = meGO_ensemble["topology_dataframe"]
+    name_to_bare_c12 = {key: val for key, val in zip(type_definitions.gromos_atp.name, type_definitions.gromos_atp.bare_c12)}
     name_to_c12 = {key: val for key, val in zip(type_definitions.gromos_atp.name, type_definitions.gromos_atp.c12)}
+    name_to_c6 = {key: val for key, val in zip(type_definitions.gromos_atp.name, type_definitions.gromos_atp.c6)}
     if meGO_ensemble["reference_matrices"] == {}:
         basic_LJ = pd.DataFrame(columns=columns)
         basic_LJ["index_ai"] = [
@@ -904,59 +830,72 @@
         ]
 
         ai_name = topol_df["type"]
->>>>>>> 294d264c
+        bare_c12_list = ai_name.map(name_to_bare_c12).to_numpy()
         c12_list = ai_name.map(name_to_c12).to_numpy()
         c6_list = ai_name.map(name_to_c6).to_numpy()
         ai_name = ai_name.to_numpy(dtype=str)
-<<<<<<< HEAD
-        oxygen_mask = masking.create_array_mask(ai_name, ai_name, [('O', 'OM'), ('O', 'O'), ('OM', 'OM')], symmetrize=True)
-        ca_mask = masking.create_array_mask(ai_name, ai_name, [('CH1', 'CH1')], symmetrize=True)
-        nitrogen_mask = masking.create_array_mask(ai_name, ai_name, [('S', 'S'), ('N', 'NZ'), ('N', 'N'), ('NZ', 'NZ'), ('N', 'NE'), ('NE', 'NE'), ('NE', 'NZ')], symmetrize=True)
-        hbond_mask = masking.create_array_mask(ai_name, ai_name, [('N', 'O'), ('N', 'OM'), ('N', 'CH'), ('NL', 'O'), ('NL', 'OM'), ('NL', 'CH'), ('NZ', 'O'), ('NZ', 'OM'), ('NZ', 'CH'), ('NE', 'O'), ('NE', 'OM'), ('NE', 'CH')], symmetrize=True)
-        hydrophobic_mask = masking.create_array_mask(ai_name, ai_name, [('CH3', 'CH3'), ('CH2', 'CH3'), ('CH2r', 'CH3'), ('CH', 'CH'), ('CH', 'CH2'), ('CH', 'CH3'), ('CH', 'CH2r')], symmetrize=True)
-        basic_LJ.type = 1
-        basic_LJ['source'] = 'basic'
-        basic_LJ.c6 = 0.0
-        basic_LJ.c12 = np.sqrt(bare_c12_list * bare_c12_list[:,np.newaxis]).flatten()
-        basic_LJ.rep = np.sqrt(c12_list * c12_list[:,np.newaxis]).flatten()
-        basic_LJ.att = np.sqrt(c6_list * c6_list[:,np.newaxis]).flatten()
-        basic_LJ.same_chain = True 
-        oxygen_LJ = basic_LJ[oxygen_mask]
-        oxygen_LJ['c12'] *= 11.4
-        oxygen_LJ['c6'] *= 0. 
-        ca_LJ = basic_LJ[ca_mask]
-        ca_LJ['c6'] = 0. 
-        nitrogen_LJ = basic_LJ[nitrogen_mask]
-        nitrogen_LJ['c6'] = 0. 
-        hydrophobic_LJ = basic_LJ[hydrophobic_mask]
-        hydrophobic_LJ['c12'] = 0.15*hydrophobic_LJ['rep']
-        hydrophobic_LJ['c6'] = 0.15*hydrophobic_LJ['att']
-        hbond_LJ = basic_LJ[hbond_mask]
-        hbond_LJ['c12'] = 0.15*hbond_LJ['rep']
-        hbond_LJ['c6'] = 0.15*hbond_LJ['att']
-        basic_LJ = pd.concat([oxygen_LJ, ca_LJ, nitrogen_LJ, hbond_LJ, hydrophobic_LJ])
-        #basic_LJ = pd.concat([oxygen_LJ, hbond_LJ, hydrophobic_LJ, nitrogen_LJ])
-        #basic_LJ = pd.concat([oxygen_LJ, nitrogen_LJ, hbond_LJ])
-        #basic_LJ = pd.concat([oxygen_LJ, nitrogen_LJ])
-        basic_LJ['rep'] = basic_LJ['c12']
-        basic_LJ['index_ai'], basic_LJ['index_aj'] = basic_LJ[['index_ai', 'index_aj']].min(axis=1), basic_LJ[['index_ai', 'index_aj']].max(axis=1)
-        basic_LJ = basic_LJ.drop_duplicates(subset=['index_ai', 'index_aj', 'same_chain'], keep='first')
-        basic_LJ = basic_LJ.drop(['index_ai', 'index_aj'], axis=1)
-=======
         oxygen_mask = masking.create_array_mask(ai_name, ai_name, [("O", "OM"), ("O", "O"), ("OM", "OM")], symmetrize=True)
+        ca_mask = masking.create_array_mask(ai_name, ai_name, [("CH1", "CH1")], symmetrize=True)
+        nitrogen_mask = masking.create_array_mask(
+            ai_name,
+            ai_name,
+            [("S", "S"), ("N", "NZ"), ("N", "N"), ("NZ", "NZ"), ("N", "NE"), ("NE", "NE"), ("NE", "NZ")],
+            symmetrize=True,
+        )
+        hbond_mask = masking.create_array_mask(
+            ai_name,
+            ai_name,
+            [
+                ("N", "O"),
+                ("N", "OM"),
+                ("N", "CH"),
+                ("NL", "O"),
+                ("NL", "OM"),
+                ("NL", "CH"),
+                ("NZ", "O"),
+                ("NZ", "OM"),
+                ("NZ", "CH"),
+                ("NE", "O"),
+                ("NE", "OM"),
+                ("NE", "CH"),
+            ],
+            symmetrize=True,
+        )
+        hydrophobic_mask = masking.create_array_mask(
+            ai_name,
+            ai_name,
+            [("CH3", "CH3"), ("CH2", "CH3"), ("CH2r", "CH3"), ("CH", "CH"), ("CH", "CH2"), ("CH", "CH3"), ("CH", "CH2r")],
+            symmetrize=True,
+        )
         basic_LJ["type"] = 1
         basic_LJ["source"] = "basic"
         basic_LJ["same_chain"] = True
-        basic_LJ["c6"] = 0.0
-        basic_LJ["c12"] = 11.4 * np.sqrt(c12_list * c12_list[:, np.newaxis]).flatten()
+        basic_LJ.c12 = np.sqrt(bare_c12_list * bare_c12_list[:, np.newaxis]).flatten()
+        basic_LJ.rep = np.sqrt(c12_list * c12_list[:, np.newaxis]).flatten()
+        basic_LJ.att = np.sqrt(c6_list * c6_list[:, np.newaxis]).flatten()
+        oxygen_LJ = basic_LJ[oxygen_mask]
+        oxygen_LJ["c12"] *= 11.4
+        oxygen_LJ["c6"] *= 0.0
+        ca_LJ = basic_LJ[ca_mask]
+        ca_LJ["c6"] = 0.0
+        nitrogen_LJ = basic_LJ[nitrogen_mask]
+        nitrogen_LJ["c6"] = 0.0
+        hydrophobic_LJ = basic_LJ[hydrophobic_mask]
+        hydrophobic_LJ["c12"] = 0.15 * hydrophobic_LJ["rep"]
+        hydrophobic_LJ["c6"] = 0.15 * hydrophobic_LJ["att"]
+        hbond_LJ = basic_LJ[hbond_mask]
+        hbond_LJ["c12"] = 0.15 * hbond_LJ["rep"]
+        hbond_LJ["c6"] = 0.15 * hbond_LJ["att"]
+        basic_LJ = pd.concat([oxygen_LJ, ca_LJ, nitrogen_LJ, hbond_LJ, hydrophobic_LJ])
+        # basic_LJ = pd.concat([oxygen_LJ, hbond_LJ, hydrophobic_LJ, nitrogen_LJ])
+        # basic_LJ = pd.concat([oxygen_LJ, nitrogen_LJ, hbond_LJ])
+        # basic_LJ = pd.concat([oxygen_LJ, nitrogen_LJ])
         basic_LJ["rep"] = basic_LJ["c12"]
-        basic_LJ = basic_LJ[oxygen_mask]
         basic_LJ["index_ai"], basic_LJ["index_aj"] = basic_LJ[["index_ai", "index_aj"]].min(axis=1), basic_LJ[
             ["index_ai", "index_aj"]
         ].max(axis=1)
         basic_LJ = basic_LJ.drop_duplicates(subset=["index_ai", "index_aj", "same_chain"], keep="first")
         basic_LJ = basic_LJ.drop(["index_ai", "index_aj"], axis=1)
->>>>>>> 294d264c
 
     for name in meGO_ensemble["reference_matrices"].keys():
         temp_basic_LJ = pd.DataFrame(columns=columns)

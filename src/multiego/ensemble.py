from .resources import type_definitions
from . import io
from . import topology
from .util import masking

import glob
import numpy as np
import pandas as pd
import parmed
import os
import warnings


def assign_molecule_type(molecule_type_dict, molecule_name, molecule_topology):
    '''
    Decides if the molecule type of the system is 'protein', 'nucleic_acid' or 'other'
    and writes said information into molecule_type_dict before returning it

    Parameters
    ----------
    molecule_type_dict : dict
        Contains the molecule type information per system
    molecule_name : str
        The name of system
    molecule_topology : parmed.Topology
        The topology of the molecule, which will be used to figure out the molecule_type

    Returns
    -------
    molecule_type_dict : dict
        Updated molecule_type_dict with the added new system name
    '''

    first_aminoacid = molecule_topology.residues[0].name

    if first_aminoacid in type_definitions.aminoacids_list:
        molecule_type_dict[molecule_name] = 'protein'
    elif first_aminoacid in type_definitions.nucleic_acid_list:
        molecule_type_dict[molecule_name] = 'nucleic_acid'
    else:
        molecule_type_dict[molecule_name] = 'other'

    return molecule_type_dict


def initialize_topology(topology):
    '''
    Initializes a topology DataFrame using provided molecule information.

    Args:
    - topology (object): An object containing information about the molecules.

    Returns:
    - ensemble_topology_dataframe (DataFrame): DataFrame containing ensemble topology information.
    - ensemble_molecules_idx_sbtype_dictionary (dict): Dictionary mapping molecule indexes to their respective subtypes.
    - sbtype_c12_dict (dict): Dictionary mapping subtype to their c12 values.
    - sbtype_name_dict (dict): Dictionary mapping subtype to their names.
    - sbtype_moltype_dict (dict): Dictionary mapping subtype to their molecule types.
    - molecule_type_dict (dict): Dictionary mapping molecule names to their types.

    This function initializes a topology DataFrame by extracting information about molecules and their atoms.
    It creates a DataFrame containing details about atoms, molecules, their types, and assigns specific values based on the provided information.
    The function also generates dictionaries mapping different atom subtypes to their respective characteristics and molecule types.

    Note:
    - The 'topology' object is expected to contain molecule information.
    - The returned DataFrame and dictionaries provide comprehensive details about the molecular structure and characteristics.
    '''

<<<<<<< HEAD
    columns_to_drop = ['nb_idx', 'solvent_radius', 'screen', 'occupancy', 'bfactor',
                       'altloc', 'join', 'irotat', 'rmin', 'rmin_14', 'epsilon_14', 'tree']
    ensemble_topology_dataframe, new_number, col_molecule, new_resnum, ensemble_molecules_idx_sbtype_dictionary, temp_number_c12_dict, temp_number_c6_dict = pd.DataFrame(), [], [], [], {}, {}, {}
=======
    ensemble_topology_dataframe, new_number, col_molecule, new_resnum, ensemble_molecules_idx_sbtype_dictionary, temp_number_c12_dict = pd.DataFrame(), [], [], [], {}, {}
>>>>>>> a8c5a9f6

    molecule_type_dict = {}
    first_index = topology.atoms[0].idx + 1

    for atom in topology.atoms:
        temp_number_c12_dict[str(atom.idx + 1)] = atom.epsilon * 4.184
        temp_number_c6_dict[str(atom.idx + 1)] = atom.sigma * 0.1

    for molecule_number, (molecule_name, molecule_topology) in enumerate(topology.molecules.items(), 1):
        molecule_type_dict = assign_molecule_type(molecule_type_dict, molecule_name, molecule_topology[0])
        ensemble_molecules_idx_sbtype_dictionary[f'{str(molecule_number)}_{molecule_name}'] = {}
        ensemble_topology_dataframe = pd.concat([ensemble_topology_dataframe, molecule_topology[0].to_dataframe()], axis=0)
        for atom in molecule_topology[0].atoms:
            new_number.append(str(atom.idx + 1))
            col_molecule.append(f'{molecule_number}_{molecule_name}')
            new_resnum.append(str(atom.residue.number))

    ensemble_topology_dataframe['number'] = new_number
    ensemble_topology_dataframe['molecule'] = col_molecule
    ensemble_topology_dataframe['molecule_number'] = col_molecule
    ensemble_topology_dataframe[['molecule_number', 'molecule_name']] = ensemble_topology_dataframe.molecule.str.split('_', expand=True, n=1)
    ensemble_topology_dataframe['resnum'] = new_resnum
    ensemble_topology_dataframe['cgnr'] = ensemble_topology_dataframe['resnum']
    ensemble_topology_dataframe['ptype'] = 'A'
    ensemble_topology_dataframe = ensemble_topology_dataframe.replace({'name': type_definitions.from_ff_to_multiego})
    ensemble_topology_dataframe['sb_type'] = ensemble_topology_dataframe['name'] + '_' + ensemble_topology_dataframe['molecule_name'] + '_' + ensemble_topology_dataframe['resnum'].astype(str)
    ensemble_topology_dataframe.rename(columns={'epsilon': 'c12'}, inplace=True)

    ensemble_topology_dataframe['charge'] = 0.
    ensemble_topology_dataframe['c6'] = [str(i + first_index) for i in range(len(ensemble_topology_dataframe['number']))]
    ensemble_topology_dataframe['c6'] = ensemble_topology_dataframe['c6'].map(temp_number_c6_dict)
    ensemble_topology_dataframe['c12'] = [str(i + first_index) for i in range(len(ensemble_topology_dataframe['number']))]
    ensemble_topology_dataframe['c12'] = ensemble_topology_dataframe['c12'].map(temp_number_c12_dict)
    ensemble_topology_dataframe['molecule_type'] = ensemble_topology_dataframe['molecule_name'].map(molecule_type_dict)

    for molecule in ensemble_molecules_idx_sbtype_dictionary.keys():
        temp_topology_dataframe = ensemble_topology_dataframe.loc[ensemble_topology_dataframe['molecule'] == molecule]
        number_sbtype_dict = temp_topology_dataframe[['number', 'sb_type']].set_index('number')['sb_type'].to_dict()
        ensemble_molecules_idx_sbtype_dictionary[molecule] = number_sbtype_dict

    sbtype_c12_dict = ensemble_topology_dataframe[['sb_type', 'c12']].set_index('sb_type')['c12'].to_dict()
    sbtype_c6_dict = ensemble_topology_dataframe[['sb_type', 'c6']].set_index('sb_type')['c6'].to_dict()
    sbtype_name_dict = ensemble_topology_dataframe[['sb_type', 'name']].set_index('sb_type')['name'].to_dict()
    sbtype_moltype_dict = ensemble_topology_dataframe[['sb_type', 'molecule_type']].set_index('sb_type')['molecule_type'].to_dict()

    return (
        ensemble_topology_dataframe, ensemble_molecules_idx_sbtype_dictionary,
        sbtype_c12_dict, sbtype_c6_dict, sbtype_name_dict, sbtype_moltype_dict, molecule_type_dict
    )


def initialize_molecular_contacts(contact_matrix, path, ensemble_molecules_idx_sbtype_dictionary, simulation, args):
    '''
    This function initializes a contact matrix for a given simulation.

    Parameters
    ----------
    contact_matrix : pd.DataFrame
        Contains contact information read from intra-/intermat
    path : str
        Path to the simulation folder
    ensemble_molecules_idx_sbtype_dictionary : dict
        Associates atom indices to atoms named according to multi-eGO conventions
    simulation : str
        The simulation classified equivalent to the input folder
    args : argparse.Namespace
        Parsed arguments

    Returns
    -------
    contact_matrix : pd.DataFrame
        A contact matrix containing contact data for each of the different simulations
    '''

    print('\t\t-', f'Initializing {simulation} contact matrix')
    molecule_names_dictionary = {}
    for molecule_name in ensemble_molecules_idx_sbtype_dictionary.keys():
        name = molecule_name.split('_', maxsplit=1)
        molecule_names_dictionary[str(name[0])] = name[1]

    name = path.split('/')[-1].split('_')
    # Renaming stuff
    contact_matrix['molecule_name_ai'] = contact_matrix['molecule_number_ai'].astype(str) + '_' + contact_matrix['molecule_number_ai'].map(molecule_names_dictionary)
    contact_matrix['molecule_name_aj'] = contact_matrix['molecule_number_aj'].astype(str) + '_' + contact_matrix['molecule_number_aj'].map(molecule_names_dictionary)
    contact_matrix['ai'] = contact_matrix['ai'].map(ensemble_molecules_idx_sbtype_dictionary[contact_matrix['molecule_name_ai'][0]])
    contact_matrix['aj'] = contact_matrix['aj'].map(ensemble_molecules_idx_sbtype_dictionary[contact_matrix['molecule_name_aj'][0]])

    contact_matrix = contact_matrix[~contact_matrix['ai'].astype(str).str.startswith('H')]
    contact_matrix = contact_matrix[~contact_matrix['aj'].astype(str).str.startswith('H')]

    contact_matrix = contact_matrix[['molecule_name_ai', 'ai', 'molecule_name_aj', 'aj', 'distance', 'probability', 'cutoff', 'intra_domain']]
    if name[0] == 'intramat':
        contact_matrix['same_chain'] = True
    elif name[0] == 'intermat':
        contact_matrix['same_chain'] = False
    else:
        raise Exception('There might be an error in the contact matrix naming. It must be intermat_X_X or intramat_X_X')

    contact_matrix['source'] = simulation
    contact_matrix['file'] = '_'.join(name)
    contact_matrix[['idx_ai', 'idx_aj']] = contact_matrix[['ai', 'aj']]
    contact_matrix.set_index(['idx_ai', 'idx_aj'], inplace=True)

    if simulation != 'reference':
        # calculate adaptive rc/md threshold
        # sort probabilities, and calculate the normalized cumulative distribution
        p_sort = np.sort(contact_matrix['probability'].to_numpy())[::-1]
        norm = np.sum(p_sort)
        if norm == 0:
            p_sort_normalized = 0
            md_threshold = 1
        else:
            # find md threshold
            p_sort_normalized = np.cumsum(p_sort) / norm
            md_threshold = p_sort[np.min(np.where(p_sort_normalized > args.p_to_learn)[0])]

        # add the columns for rc, md threshold
        contact_matrix['md_threshold'] = np.zeros(len(p_sort))+md_threshold
        contact_matrix['rc_threshold'] = np.zeros(len(p_sort))
        contact_matrix.loc[(contact_matrix['same_chain']) & (contact_matrix['intra_domain']), 'rc_threshold'] = md_threshold**(1./(1.-(args.epsilon_min/args.epsilon)))
        contact_matrix.loc[(contact_matrix['same_chain']) & (~contact_matrix['intra_domain']), 'rc_threshold'] = md_threshold**(1./(1.-(args.epsilon_min/args.inter_domain_epsilon)))
        contact_matrix.loc[(~contact_matrix['same_chain']), 'rc_threshold'] = md_threshold**(1./(1.-(args.epsilon_min/args.inter_epsilon)))
        contact_matrix.loc[(contact_matrix['same_chain']) & (contact_matrix['intra_domain']), 'limit_rc'] = 1./contact_matrix['rc_threshold']**(args.epsilon_min/args.epsilon)
        contact_matrix.loc[(contact_matrix['same_chain']) & (~contact_matrix['intra_domain']), 'limit_rc'] = 1./contact_matrix['rc_threshold']**(args.epsilon_min/args.inter_domain_epsilon)
        contact_matrix.loc[(~contact_matrix['same_chain']), 'limit_rc'] = 1./contact_matrix['rc_threshold']**(args.epsilon_min/args.inter_epsilon)

    return contact_matrix


def init_meGO_ensemble(args):
    '''
    Initializes meGO.

    Args:
    - args (object): Object containing arguments for initializing the ensemble.

    Returns:
    - ensemble (dict): A dictionary containing the initialized ensemble with various molecular attributes and contact matrices.

    This function sets up meGO by initializing the reference topology and processing train and check contact matrices based on the provided arguments. It reads topology files, loads molecular information, and sets up dictionaries and data frames to organize molecular data and contact matrices.

    The function initializes the reference topology and extracts essential molecular details such as topological data frames, subtype dictionaries, c12 values, names, molecule types, and contact matrices for the reference ensemble. It then processes train and check contact matrices, aligning them with the reference ensemble to detect any differences in atom types.

    If atom type differences are found between ensembles, the function prints a warning message and exits, indicating the need to add missing atom types to the conversion dictionary for proper contact merging.

    Note:
    - This function assumes the availability of various directories, files, and modules (e.g., 'parmed', 'io').
    - The 'args' object should contain necessary arguments for setting up the ensemble.
    - The returned 'ensemble' dictionary encapsulates crucial details of the initialized ensemble for further analysis or processing.
    '''

    # we initialize the reference topology
    reference_path = f'{args.root_dir}/inputs/{args.system}/reference'
    ensemble_type = reference_path.split('/')[-1]
    print('\t-', f'Initializing {ensemble_type} ensemble topology')
    topology_path = f'{reference_path}/topol.top'

    if not os.path.isfile(topology_path):
        raise FileNotFoundError(f"{topology_path} not found.")

    print('\t-', f'Reading {topology_path}')
    # ignore the dihedral type overriding in parmed
    with warnings.catch_warnings():
        warnings.simplefilter("ignore")
        reference_topology = parmed.load_file(topology_path)

    topology_dataframe, molecules_idx_sbtype_dictionary, sbtype_c12_dict, sbtype_c6_dict, sbtype_name_dict, sbtype_moltype_dict, molecule_type_dict = initialize_topology(reference_topology)

    reference_contact_matrices = {}
    if args.egos != 'rc':
        matrix_paths = glob.glob(f'{reference_path}/int??mat_?_?.ndx')
        if matrix_paths == []:
            raise FileNotFoundError('.ndx files must be named as intramat_X_X.ndx or intermat_1_1.ndx')
        for path in matrix_paths:
            name = path.replace(f'{args.root_dir}/inputs/', '')
            name = name.replace('/', '_')
            name = name.replace('.ndx', '')
            reference_contact_matrices[name] = initialize_molecular_contacts(io.read_molecular_contacts(path), path, molecules_idx_sbtype_dictionary, 'reference', args)
            reference_contact_matrices[name] = reference_contact_matrices[name].add_prefix('rc_')

    ensemble = {}
    ensemble['topology'] = reference_topology
    ensemble['topology_dataframe'] = topology_dataframe
    ensemble['molecules_idx_sbtype_dictionary'] = molecules_idx_sbtype_dictionary
    ensemble['sbtype_c12_dict'] = sbtype_c12_dict
    ensemble['sbtype_c6_dict'] = sbtype_c6_dict
    ensemble['sbtype_name_dict'] = sbtype_name_dict
    ensemble['sbtype_moltype_dict'] = sbtype_moltype_dict
    ensemble['sbtype_number_dict'] = ensemble['topology_dataframe'][['sb_type', 'number']].set_index('sb_type')['number'].to_dict()
    ensemble['sbtype_type_dict'] = {key: name for key, name in ensemble['topology_dataframe'][['sb_type', 'type']].values}
    ensemble['molecule_type_dict'] = molecule_type_dict
    ensemble['reference_matrices'] = reference_contact_matrices
    ensemble['train_matrix_tuples'] = []
    ensemble['check_matrix_tuples'] = []

    if args.egos == 'rc':
        return ensemble

    reference_set = set(ensemble['topology_dataframe']['name'].to_list())

    # now we process the train contact matrices
    train_contact_matrices = {}
    train_topology_dataframe = pd.DataFrame()
    for simulation in args.train_from:
        print('\t-', f'Initializing {simulation} ensemble topology')
        simulation_path = f'{args.root_dir}/inputs/{args.system}/{simulation}'
        topology_path = f'{simulation_path}/topol.top'
        if not os.path.isfile(topology_path):
            raise FileNotFoundError(f"{topology_path} not found.")

        print('\t-', f'Reading {topology_path}')
        # ignore the dihedral type overriding in parmed
        with warnings.catch_warnings():
            warnings.simplefilter("ignore")
            topology = parmed.load_file(topology_path)

        print('\t-', f'{simulation} topology contains: {topology.molecules}')
<<<<<<< HEAD
        temp_topology_dataframe, molecules_idx_sbtype_dictionary, _, _, _, _, _ = initialize_topology(topology)
        train_topology_dataframe = pd.concat([train_topology_dataframe, temp_topology_dataframe], axis=0, ignore_index=True) 
=======
        temp_topology_dataframe, molecules_idx_sbtype_dictionary, _, _, _, _ = initialize_topology(topology)
        train_topology_dataframe = pd.concat([train_topology_dataframe, temp_topology_dataframe], axis=0, ignore_index=True)
>>>>>>> a8c5a9f6
        matrix_paths = glob.glob(f'{simulation_path}/int??mat_?_?.ndx')
        if matrix_paths == []:
            raise FileNotFoundError('.ndx files must be named as intramat_X_X.ndx or intermat_1_1.ndx')
        for path in matrix_paths:
            name = path.replace(f'{args.root_dir}/inputs/', '')
            name = name.replace('/', '_')
            name = name.replace('.ndx', '')
            train_contact_matrices[name] = initialize_molecular_contacts(io.read_molecular_contacts(path), path, molecules_idx_sbtype_dictionary, simulation, args)
            ref_name = reference_path+'_'+path.split('/')[-1]
            ref_name = ref_name.replace(f'{args.root_dir}/inputs/', '')
            ref_name = ref_name.replace('/', '_')
            ref_name = ref_name.replace('.ndx', '')
            ensemble['train_matrix_tuples'].append((name, ref_name))

    ensemble['train_matrices'] = train_contact_matrices

    for number, molecule in enumerate(ensemble['topology'].molecules, 1):
        comparison_dataframe = train_topology_dataframe.loc[train_topology_dataframe['molecule'] == f'{number}_{molecule}']
        if not comparison_dataframe.empty:
            comparison_set = set(comparison_dataframe[~comparison_dataframe['name'].astype(str).str.startswith('H')]['name'].to_list())

    difference_set = comparison_set.difference(reference_set)
    if difference_set:
        print(f'The following atomtypes are not converted:\n{difference_set} \nYou MUST add them in "from_ff_to_multiego" dictionary to properly merge all the contacts.')
        exit()

    # now we process the check contact matrices
    check_contact_matrices = {}
    check_topology_dataframe = pd.DataFrame()
    for simulation in args.check_with:
        print('\t-', f'Initializing {simulation} ensemble topology')
        simulation_path = f'{args.root_dir}/inputs/{args.system}/{simulation}'
        topology_path = f'{simulation_path}/topol.top'
        if not os.path.isfile(topology_path):
            raise FileNotFoundError(f"{topology_path} not found.")
        print('\t-', f'Reading {topology_path}')
        # ignore the dihedral type overriding in parmed
        with warnings.catch_warnings():
            warnings.simplefilter("ignore")
            topology = parmed.load_file(topology_path)

        print('\t-', f'{simulation} topology contains: {topology.molecules}')

        temp_topology_dataframe, molecules_idx_sbtype_dictionary, _, _, _, _ = initialize_topology(topology)
        check_topology_dataframe = pd.concat([check_topology_dataframe, temp_topology_dataframe], axis=0, ignore_index=True)

        matrix_paths = glob.glob(f'{simulation_path}/int??mat_?_?.ndx')
        if matrix_paths == []:
            raise FileNotFoundError('.ndx files must be named as intramat_X_X.ndx or intermat_1_1.ndx')
        for path in matrix_paths:
            name = path.replace(f'{args.root_dir}/inputs/', '')
            name = name.replace('/', '_')
            name = name.replace('.ndx', '')
            check_contact_matrices[name] = initialize_molecular_contacts(io.read_molecular_contacts(path), path, molecules_idx_sbtype_dictionary, simulation, args)
            ref_name = reference_path+'_'+path.split('/')[-1]
            print(ref_name, name)
            ref_name = ref_name.replace(f'{args.root_dir}/inputs/', '')
            ref_name = ref_name.replace('/', '_')
            ref_name = ref_name.replace('.ndx', '')
            ensemble['check_matrix_tuples'].append((name, ref_name))

    ensemble['check_matrices'] = check_contact_matrices

    if not check_topology_dataframe.empty:
        for number, molecule in enumerate(ensemble['topology'].molecules, 1):
            comparison_dataframe = check_topology_dataframe.loc[check_topology_dataframe['molecule'] == f'{number}_{molecule}']
            if not comparison_dataframe.empty:
                comparison_set = set(comparison_dataframe[~comparison_dataframe['name'].astype(str).str.startswith('H')]['name'].to_list())

        difference_set = comparison_set.difference(reference_set)
        if difference_set:
            print(f'The following atomtypes are not converted:\n{difference_set} \nYou MUST add them in "from_ff_to_multiego" dictionary to properly merge all the contacts.')
            exit()

    return ensemble


def generate_bonded_interactions(meGO_ensemble):
    '''
    Generates the bonded interactions and stores them in meGO_ensemble

    Parameters
    ----------
    meGO_ensemble : dict
        The meGO_ensemble object containing all the relevant system information

    Returns
    -------
    meGO_ensemble : dict
        The updated meGO_ensemble object with updated/added bonded parameters
    '''
    if 'meGO_bonded_interactions' not in meGO_ensemble.keys():
        meGO_ensemble['meGO_bonded_interactions'] = {}
    if 'bond_pairs' not in meGO_ensemble.keys():
        meGO_ensemble['bond_pairs'] = {}
    if 'user_pairs' not in meGO_ensemble.keys():
        meGO_ensemble['user_pairs'] = {}

    for molecule, topol in meGO_ensemble['topology'].molecules.items():
        meGO_ensemble['meGO_bonded_interactions'][molecule] = {
            'bonds': topology.get_bonds(topol[0].bonds),
            'angles': topology.get_angles(topol[0].angles),
            'dihedrals': topology.get_dihedrals(topol[0].dihedrals),
            'impropers': topology.get_impropers(topol[0].impropers),
            'pairs': topology.get_pairs(topol[0].adjusts)
        }
        # The following bonds are used in the parametrization of LJ 1-4
        meGO_ensemble['bond_pairs'][molecule] = topology.get_bond_pairs(topol[0].bonds)
        meGO_ensemble['user_pairs'][molecule] = topology.get_pairs(topol[0].adjusts)

    return meGO_ensemble


def generate_14_data(meGO_ensemble):
    '''
    Generates data for 1-4 interactions within a molecular ensemble.

    Args:
    - meGO_ensemble (dict): A dictionary containing information about the molecular ensemble.

    Returns:
    - pairs14 (DataFrame): DataFrame containing information about 1-4 interactions.
    - exclusion_bonds14 (DataFrame): DataFrame containing exclusion bonded interactions.

    This function generates data for 1-4 interactions within a molecular ensemble. It iterates through each molecule in the ensemble, processes the topology, and computes exclusion bonded interactions and specific 1-4 interactions.

    The function creates DataFrames 'pairs14' and 'exclusion_bonds14' containing information about 1-4 interactions and exclusion bonded interactions, respectively. It extracts details such as atom numbers, subtypes, residue numbers, names, types, residue names, molecule types, and interaction characteristics.

    Note:
    - The 'meGO_ensemble' dictionary is expected to contain necessary details regarding the molecular ensemble.
    - The returned DataFrames provide comprehensive information about 1-4 interactions and exclusion bonded interactions within the ensemble for further analysis or processing.
    '''
    # First of all we generate the random-coil 1-4 interactions:
    pairs14 = pd.DataFrame()
    exclusion_bonds14 = pd.DataFrame()
    for molecule, bond_pair in meGO_ensemble['bond_pairs'].items():
        reduced_topology = meGO_ensemble['topology_dataframe'].loc[meGO_ensemble['topology_dataframe']['molecule_name'] == molecule][['number', 'sb_type', 'resnum', 'name', 'type', 'resname', 'molecule_type']].copy()

        reduced_topology['number'] = reduced_topology['number'].astype(str)
        reduced_topology['resnum'] = reduced_topology['resnum'].astype(int)
        # Dictionaries definitions to map values
        type_atnum_dict = reduced_topology.set_index('number')['sb_type'].to_dict()

        # Building the exclusion bonded list
        # exclusion_bonds are all the interactions within 3 bonds
        # p14 are specifically the interactions at exactly 3 bonds
        exclusion_bonds, tmp_p14 = topology.get_14_interaction_list(reduced_topology, bond_pair)
        # split->convert->remerge:
        tmp_ex = pd.DataFrame(columns=['ai', 'aj', 'exclusion_bonds'])
        tmp_ex['exclusion_bonds'] = exclusion_bonds
        tmp_ex[['ai', 'aj']] = tmp_ex['exclusion_bonds'].str.split('_', expand=True)
        tmp_ex['ai'] = tmp_ex['ai'].map(type_atnum_dict)
        tmp_ex['aj'] = tmp_ex['aj'].map(type_atnum_dict)
        tmp_ex['1-4'] = '1_2_3'
        tmp_ex['same_chain'] = True
        tmp_ex.loc[(tmp_ex['exclusion_bonds'].isin(tmp_p14)), '1-4'] = '1_4'
        exclusion_bonds14 = pd.concat([exclusion_bonds14, tmp_ex], axis=0, sort=False, ignore_index=True)

        # Adding the c12 for 1-4 interactions
        reduced_topology['c12'] = reduced_topology['sb_type'].map(meGO_ensemble['sbtype_c12_dict'])

        pairs = pd.DataFrame()
        if meGO_ensemble['molecule_type_dict'][molecule] == 'protein':
            pairs = topology.protein_LJ14(reduced_topology)
            pairs['ai'] = pairs['ai'].map(type_atnum_dict)
            pairs['aj'] = pairs['aj'].map(type_atnum_dict)
            pairs['rep'] = pairs['c12']
            pairs['same_chain'] = True
        else:
            pairs['ai'] = meGO_ensemble['user_pairs'][molecule].ai.astype(str)
            pairs['aj'] = meGO_ensemble['user_pairs'][molecule].aj.astype(str)
            pairs['ai'] = pairs['ai'].map(type_atnum_dict)
            pairs['aj'] = pairs['aj'].map(type_atnum_dict)
            nonprotein_c12 = []
            for test in meGO_ensemble['user_pairs'][molecule].type:
                if test is None:
                    print("\nERROR: you have 1-4 pairs defined in your reference topology without the associated C6/C12 values")
                    print("       user provided 1-4 pairs need to define also the C6/C12\n")
                    exit()
                nonprotein_c12.append(float(test.epsilon)*4.184)
            pairs['c12'] = nonprotein_c12
            pairs['c6'] = 0.
            pairs['func'] = 1
            pairs['rep'] = pairs['c12']
            pairs['same_chain'] = True
            pairs['source'] = '1-4'
            pairs['probability'] = 1.0
            pairs['rc_probability'] = 1.0

        pairs14 = pd.concat([pairs14, pairs], axis=0, sort=False, ignore_index=True)

    return pairs14, exclusion_bonds14


def init_LJ_datasets(meGO_ensemble, pairs14, exclusion_bonds14):
    '''
    Initializes LJ (Lennard-Jones) datasets for train and check matrices within a molecular ensemble.

    Args:
    - meGO_ensemble (dict): A dictionary containing information about the molecular ensemble.
    - pairs14 (DataFrame): DataFrame containing information about 1-4 interactions.
    - exclusion_bonds14 (DataFrame): DataFrame containing exclusion bonded interactions.

    Returns:
    - train_dataset (DataFrame): DataFrame containing LJ datasets for the train matrices.
    - check_dataset (DataFrame): DataFrame containing LJ datasets for the check matrices.

    This function initializes LJ datasets for train and check matrices within a molecular ensemble. It processes the train and check matrices by merging them with reference matrices, assigning 1-4 interactions, setting default c12 values, and updating specialized cases.

    The function generates DataFrames 'train_dataset' and 'check_dataset' containing LJ datasets for the train and check matrices, respectively. It performs various operations, such as flagging 1-4 interactions, setting correct default c12 values, and updating values for special cases based on atom types and interactions.

    Note:
    - The 'meGO_ensemble' dictionary is expected to contain necessary details regarding the molecular ensemble.
    - The 'pairs14' DataFrame contains information about 1-4 interactions, and 'exclusion_bonds14' DataFrame contains exclusion bonded interactions.
    - The returned DataFrames provide comprehensive LJ datasets for further analysis or processing within the ensemble.
    '''
    # we cycle over train matrices to pair them with reference matrices and then we add 1-4 assignments and defaults c12s and concatenate everything
    train_dataset = pd.DataFrame()
    for (name, ref_name) in meGO_ensemble['train_matrix_tuples']:
        # sysname_train_from_intramat_1_1 <-> sysname_reference_intramat_1_1
        if ref_name not in meGO_ensemble['reference_matrices'].keys():
            raise RuntimeError(f'Encountered error while trying to find {ref_name} in reference matrices {meGO_ensemble["reference_matrices"].keys()}')

        temp_merged = pd.merge(meGO_ensemble['train_matrices'][name], meGO_ensemble['reference_matrices'][ref_name], left_index=True, right_index=True, how='outer')
        train_dataset = pd.concat([train_dataset, temp_merged], axis=0, sort=False, ignore_index=True)

    # This is to FLAG 1-1, 1-2, 1-3, 1-4 cases:
    train_dataset = pd.merge(train_dataset, exclusion_bonds14[["ai", "aj", "same_chain", "1-4"]], how="left", on=["ai", "aj", "same_chain"])
    train_dataset.loc[(train_dataset['ai']==train_dataset['aj']) & (train_dataset['same_chain']), '1-4'] = '0'
    train_dataset['1-4'] = train_dataset['1-4'].fillna('1>4')
    # This is to set the correct default C12 values taking into account specialised 1-4 values (including the special 1-5 O-O)
    train_dataset = pd.merge(train_dataset, pairs14[["ai", "aj", "same_chain", "rep"]], how="left", on=["ai", "aj", "same_chain"])
    train_dataset.loc[(train_dataset['1-4']=="0"), 'rep'] = 0.
    train_dataset.loc[(train_dataset['1-4']=="1_2_3"), 'rep'] = 0.
    train_dataset.loc[(train_dataset['1-4']=="1_4") & (train_dataset['rep'].isnull()), 'rep'] = 0.

    # update for special cases
    train_dataset['type_ai'] = train_dataset['ai'].map(meGO_ensemble['sbtype_type_dict'])
    train_dataset['type_aj'] = train_dataset['aj'].map(meGO_ensemble['sbtype_type_dict'])
    type_to_c12 = {key: val for key, val in zip(type_definitions.gromos_atp.name, type_definitions.gromos_atp.c12)}
    oxygen_mask = masking.create_linearized_mask(
        train_dataset['type_ai'].to_numpy(), train_dataset['type_aj'].to_numpy(),
        [('O', 'O'), ('OM', 'OM'), ('O', 'OM')], symmetrize=True
    )
    pairwise_c12 = np.where(
        oxygen_mask,
        11.4 * np.sqrt(train_dataset['type_ai'].map(type_to_c12)*train_dataset['type_aj'].map(type_to_c12)),
        np.sqrt(train_dataset['ai'].map(meGO_ensemble['sbtype_c12_dict'])*train_dataset['aj'].map(meGO_ensemble['sbtype_c12_dict']))
    )
    train_dataset['rep'] = train_dataset['rep'].fillna(pd.Series(pairwise_c12))

    # we cycle over check matrices to pair them with reference matrices and then we add 1-4 assignments and defaults c12s and concatenate everything
    check_dataset = pd.DataFrame()
    for (name, ref_name) in meGO_ensemble['check_matrix_tuples']:
        # sysname_check_from_intramat_1_1 <-> sysname_reference_intramat_1_1
        if ref_name not in meGO_ensemble['reference_matrices'].keys():
            raise RuntimeError('say something')

        temp_merged = pd.merge(meGO_ensemble['check_matrices'][name], meGO_ensemble['reference_matrices'][ref_name], left_index=True, right_index=True, how='outer')
        check_dataset = pd.concat([check_dataset, temp_merged], axis=0, sort=False, ignore_index=True)

    if not check_dataset.empty:
        # This is to FLAG 1-2, 1-3, 1-4 cases:
        check_dataset = pd.merge(check_dataset, exclusion_bonds14[["ai", "aj", "same_chain", "1-4"]], how="left", on=["ai", "aj", "same_chain"])
        check_dataset.loc[(check_dataset['ai']==check_dataset['aj']) & (check_dataset['same_chain']), '1-4'] = '0'
        check_dataset['1-4'] = check_dataset['1-4'].fillna('1>4')
        # This is to set the correct default C12 values taking into account specialised 1-4 values (including the special 1-5 O-O)
        check_dataset = pd.merge(check_dataset, pairs14[["ai", "aj", "same_chain", "rep"]], how="left", on=["ai", "aj", "same_chain"])
        check_dataset.loc[(check_dataset['1-4']=="0"), 'rep'] = 0.
        check_dataset.loc[(check_dataset['1-4']=="1_2_3"), 'rep'] = 0.
        check_dataset.loc[(check_dataset['1-4']=="1_4") & (check_dataset['rep'].isnull()), 'rep'] = 0.

        # update for special cases
        check_dataset['type_ai'] = check_dataset['ai'].map(meGO_ensemble['sbtype_type_dict'])
        check_dataset['type_aj'] = check_dataset['aj'].map(meGO_ensemble['sbtype_type_dict'])
        type_to_c12 = {key: val for key, val in zip(type_definitions.gromos_atp.name, type_definitions.gromos_atp.c12)}
        oxygen_mask = masking.create_linearized_mask(
            check_dataset['type_ai'].to_numpy(), check_dataset['type_aj'].to_numpy(),
            [('O', 'O'), ('OM', 'OM'), ('O', 'OM')], symmetrize=True
        )
        pairwise_c12 = np.where(
            oxygen_mask,
            11.4 * np.sqrt(check_dataset['type_ai'].map(type_to_c12)*check_dataset['type_aj'].map(type_to_c12)),
            np.sqrt(check_dataset['ai'].map(meGO_ensemble['sbtype_c12_dict'])*check_dataset['aj'].map(meGO_ensemble['sbtype_c12_dict']))
        )
        check_dataset['rep'] = check_dataset['rep'].fillna(pd.Series(pairwise_c12))

    return train_dataset, check_dataset


def generate_basic_LJ(meGO_ensemble):
    '''
    Generates basic LJ (Lennard-Jones) interactions DataFrame within a molecular ensemble.

    Args:
    - meGO_ensemble (dict): A dictionary containing information about the molecular ensemble.

    Returns:
    - basic_LJ (DataFrame): DataFrame containing basic LJ interactions.

    This function generates a DataFrame 'basic_LJ' containing basic LJ interactions within a molecular ensemble. It calculates LJ interactions based on atom types, molecules, and reference matrices present in the ensemble.

    Note:
    - The 'meGO_ensemble' dictionary is expected to contain necessary details regarding the molecular ensemble.
    - The returned DataFrame 'basic_LJ' includes columns defining LJ interaction properties such as atom indices, types, c6, c12, sigma, epsilon, probability, rc_probability, molecule names, source, and thresholds.
    - The generated DataFrame provides basic LJ interactions for further analysis or processing within the ensemble.
    '''
<<<<<<< HEAD
    columns=['ai', 'aj', 'type', 'c6', 'c12', 'sigma', 'epsilon', 'probability', 'rc_probability', 
                        'molecule_name_ai',  'molecule_name_aj', 'same_chain', 'source', 'md_threshold', 'rc_threshold', 
                        'number_ai', 'number_aj', 'cutoff', 'rep', 'att']
    basic_LJ = pd.DataFrame(columns=columns)
    
    topol_df = meGO_ensemble['topology_dataframe']
    name_to_bare_c12 = { key: val for key, val in zip(type_definitions.gromos_atp.name, type_definitions.gromos_atp.bare_c12)}
    name_to_c12 = { key: val for key, val in zip(type_definitions.gromos_atp.name, type_definitions.gromos_atp.c12)}
    name_to_c6 = { key: val for key, val in zip(type_definitions.gromos_atp.name, type_definitions.gromos_atp.c6)}
    # for (name, ref_name) in meGO_ensemble['reference_matrices']:
=======
    columns=['ai', 'aj', 'type', 'c6', 'c12', 'sigma', 'epsilon', 'probability', 'rc_probability',
             'molecule_name_ai', 'molecule_name_aj', 'same_chain', 'source', 'md_threshold', 'rc_threshold',
             'number_ai', 'number_aj', 'cutoff']

    basic_LJ = pd.DataFrame()

    topol_df = meGO_ensemble['topology_dataframe']
    name_to_c12 = {key: val for key, val in zip(type_definitions.gromos_atp.name, type_definitions.gromos_atp.c12)}
>>>>>>> a8c5a9f6
    if meGO_ensemble['reference_matrices'] == {}:
        basic_LJ = pd.DataFrame(columns=columns)
        basic_LJ['index_ai'] = [i for i in range(1, len(meGO_ensemble['sbtype_number_dict']) + 1) for j in range(1, len(meGO_ensemble['sbtype_number_dict']) + 1)]
        basic_LJ['index_aj'] = np.array(len(meGO_ensemble['sbtype_number_dict']) * [meGO_ensemble['sbtype_number_dict'][key] for key in meGO_ensemble['sbtype_number_dict'].keys()], dtype=np.int64)
        basic_LJ['ai'] = [x for x in meGO_ensemble['sbtype_number_dict'].keys() for _ in meGO_ensemble['sbtype_number_dict'].keys()]
        basic_LJ['aj'] = [y for _ in meGO_ensemble['sbtype_number_dict'].keys() for y in meGO_ensemble['sbtype_number_dict'].keys()]

        ai_name = topol_df['type']
        bare_c12_list = ai_name.map(name_to_bare_c12).to_numpy()
        c12_list = ai_name.map(name_to_c12).to_numpy()
        c6_list = ai_name.map(name_to_c6).to_numpy()
        ai_name = ai_name.to_numpy(dtype=str)
        oxygen_mask = masking.create_array_mask(ai_name, ai_name, [('O', 'OM'), ('O', 'O'), ('OM', 'OM')], symmetrize=True)
<<<<<<< HEAD
        ca_mask = masking.create_array_mask(ai_name, ai_name, [('CH1', 'CH1')], symmetrize=True)
        nitrogen_mask = masking.create_array_mask(ai_name, ai_name, [('S', 'S'), ('N', 'NZ'), ('N', 'N'), ('NZ', 'NZ'), ('N', 'NE'), ('NE', 'NE'), ('NE', 'NZ')], symmetrize=True)
        hbond_mask = masking.create_array_mask(ai_name, ai_name, [('N', 'O'), ('N', 'OM'), ('N', 'CH'), ('NL', 'O'), ('NL', 'OM'), ('NL', 'CH'), ('NZ', 'O'), ('NZ', 'OM'), ('NZ', 'CH'), ('NE', 'O'), ('NE', 'OM'), ('NE', 'CH')], symmetrize=True)
        hydrophobic_mask = masking.create_array_mask(ai_name, ai_name, [('CH3', 'CH3'), ('CH2', 'CH3'), ('CH2r', 'CH3'), ('CH', 'CH'), ('CH', 'CH2'), ('CH', 'CH3'), ('CH', 'CH2r')], symmetrize=True)
        basic_LJ.type = 1
        basic_LJ['source'] = 'basic'
        basic_LJ.c6 = 0.0
        basic_LJ.c12 = np.sqrt(bare_c12_list * bare_c12_list[:,np.newaxis]).flatten()
        basic_LJ.rep = np.sqrt(c12_list * c12_list[:,np.newaxis]).flatten()
        basic_LJ.att = np.sqrt(c6_list * c6_list[:,np.newaxis]).flatten()
        basic_LJ.same_chain = True 
        oxygen_LJ = basic_LJ[oxygen_mask]
        oxygen_LJ['c12'] *= 11.4
        oxygen_LJ['c6'] *= 0. 
        ca_LJ = basic_LJ[ca_mask]
        ca_LJ['c6'] = 0. 
        nitrogen_LJ = basic_LJ[nitrogen_mask]
        nitrogen_LJ['c6'] = 0. 
        hydrophobic_LJ = basic_LJ[hydrophobic_mask]
        hydrophobic_LJ['c12'] = 0.15*hydrophobic_LJ['rep']
        hydrophobic_LJ['c6'] = 0.15*hydrophobic_LJ['att']
        hbond_LJ = basic_LJ[hbond_mask]
        hbond_LJ['c12'] = 0.15*hbond_LJ['rep']
        hbond_LJ['c6'] = 0.15*hbond_LJ['att']
        basic_LJ = pd.concat([oxygen_LJ, ca_LJ, nitrogen_LJ, hbond_LJ, hydrophobic_LJ])
        #basic_LJ = pd.concat([oxygen_LJ, hbond_LJ, hydrophobic_LJ, nitrogen_LJ])
        #basic_LJ = pd.concat([oxygen_LJ, nitrogen_LJ, hbond_LJ])
        #basic_LJ = pd.concat([oxygen_LJ, nitrogen_LJ])
=======
        basic_LJ['type'] = 1
        basic_LJ['source'] = 'basic'
        basic_LJ['same_chain'] = True
        basic_LJ['c6'] = 0.0
        basic_LJ['c12'] = 11.4 * np.sqrt(c12_list * c12_list[:, np.newaxis]).flatten()
>>>>>>> a8c5a9f6
        basic_LJ['rep'] = basic_LJ['c12']
        basic_LJ['index_ai'], basic_LJ['index_aj'] = basic_LJ[['index_ai', 'index_aj']].min(axis=1), basic_LJ[['index_ai', 'index_aj']].max(axis=1)
        basic_LJ = basic_LJ.drop_duplicates(subset=['index_ai', 'index_aj', 'same_chain'], keep='first')
        basic_LJ = basic_LJ.drop(['index_ai', 'index_aj'], axis=1)

    for name in meGO_ensemble['reference_matrices'].keys():
        temp_basic_LJ = pd.DataFrame(columns=columns)
        mol_num_i = str(name.split('_')[-2])
        mol_num_j = str(name.split('_')[-1])
        ensemble = meGO_ensemble['reference_matrices'][name]
        temp_basic_LJ['ai'] = ensemble['rc_ai']
        temp_basic_LJ['aj'] = ensemble['rc_aj']
        temp_basic_LJ['type'] = 1
        temp_basic_LJ['c6'] = 0.0
        temp_basic_LJ['c12'] = 0.0
        temp_basic_LJ['same_chain'] = ensemble['rc_same_chain']
        temp_basic_LJ['molecule_name_ai'] = ensemble['rc_molecule_name_ai']
        temp_basic_LJ['molecule_name_aj'] = ensemble['rc_molecule_name_aj']
        temp_basic_LJ['source'] = 'basic'

        atom_set_i = topol_df[topol_df['molecule_number'] == mol_num_i]['type']
        atom_set_j = topol_df[topol_df['molecule_number'] == mol_num_j]['type']
        c12_list_i = atom_set_i.map(name_to_c12).to_numpy(dtype=np.float64)
        c12_list_j = atom_set_j.map(name_to_c12).to_numpy(dtype=np.float64)
        ai_name = atom_set_i.to_numpy(dtype=str)
        aj_name = atom_set_j.to_numpy(dtype=str)
        oxygen_mask = masking.create_array_mask(ai_name, aj_name, [('O', 'OM'), ('O', 'O'), ('OM', 'OM')], symmetrize=True)
        temp_basic_LJ['c12'] = 11.4 * np.sqrt(c12_list_i * c12_list_j[:, np.newaxis]).flatten()
        temp_basic_LJ['rep'] = temp_basic_LJ['c12']
        temp_basic_LJ = temp_basic_LJ[oxygen_mask]
        temp_basic_LJ['ai'], temp_basic_LJ['aj'] = temp_basic_LJ[['ai', 'aj']].min(axis=1), temp_basic_LJ[['ai', 'aj']].max(axis=1)
        temp_basic_LJ = temp_basic_LJ.drop_duplicates(subset=['ai', 'aj', 'same_chain'], keep='first')

        basic_LJ = pd.concat([basic_LJ, temp_basic_LJ])

    basic_LJ['probability'] = 1.0
    basic_LJ['rc_probability'] = 1.0
    basic_LJ['rc_threshold'] = 1.0
    basic_LJ['md_threshold'] = 1.0
    basic_LJ['epsilon'] = -basic_LJ['c12']
    basic_LJ['cutoff'] = 1.45*basic_LJ['c12']**(1./12.)
    basic_LJ['sigma'] = basic_LJ['cutoff']/ (2.**(1./6.))
    basic_LJ['learned'] = 0
    basic_LJ['1-4'] = '1>4'
    # Sorting the pairs prioritising intermolecular interactions
    basic_LJ.sort_values(by=['ai', 'aj', 'same_chain'], ascending=[True, True, True], inplace=True)
    # Cleaning the duplicates
    basic_LJ = basic_LJ.drop_duplicates(subset=['ai', 'aj'], keep='first')

    return basic_LJ


def generate_LJ(meGO_ensemble, train_dataset, check_dataset, parameters):
    '''
    Generates LJ (Lennard-Jones) interactions and associated atomic contacts within a molecular ensemble.

    Parameters
    ----------
    meGO_ensemble : dict
        Contains relevant meGO data such as interactions and statistics within the molecular ensemble.
    train_dataset : pd.DataFrame
        DataFrame containing training dataset information for LJ interactions.
    check_dataset : pd.DataFrame
        DataFrame containing check dataset information for LJ interactions.
    parameters : dict
        Contains parameters parsed from the command-line.

    Returns
    -------
    meGO_atomic_contacts_merged : pd.DataFrame
        Contains non-bonded atomic contacts associated with LJ parameters and statistics.
    meGO_LJ_14 : pd.DataFrame
        Contains 1-4 atomic contacts associated with LJ parameters and statistics.
    '''
    # This keep only significat attractive/repulsive interactions
    meGO_LJ = train_dataset.loc[(train_dataset['probability']>train_dataset['md_threshold'])|((train_dataset['probability']<=train_dataset['md_threshold'])&(train_dataset['probability']>0.)&(train_dataset['probability']<np.maximum(train_dataset['rc_probability'], train_dataset['rc_threshold'])))].copy()
    meGO_LJ = meGO_LJ.loc[(meGO_LJ['1-4']!='1_2_3')&(meGO_LJ['1-4']!='0')]

    # The index has been reset as here I have issues with multiple index duplicates. The same contact is kept twice: one for intra and one for inter.
    # The following pandas functions cannot handle multiple rows with the same index although it has been defined the "same_chain" filter.
    meGO_LJ.reset_index(inplace=True)

    # when distance estimates are poor we use the cutoff value
    meGO_LJ.loc[(meGO_LJ['probability']<=meGO_LJ['md_threshold']), 'distance'] = meGO_LJ['cutoff']
    meGO_LJ.loc[(meGO_LJ['rc_probability']<=meGO_LJ['md_threshold']), 'rc_distance'] = meGO_LJ['cutoff']

    # Epsilon is initialised to nan to easily remove not learned contacts
    meGO_LJ['epsilon'] = np.nan
    # Sigma is set from the estimated interaction length
    meGO_LJ['sigma'] = (meGO_LJ['distance']) / (2.**(1./6.))

    # Epsilon reweight based on probability
    # Paissoni Equation 2.1
    # Attractive intramolecular
    meGO_LJ.loc[(meGO_LJ['intra_domain'])&(meGO_LJ['probability']>meGO_LJ['limit_rc']*np.maximum(meGO_LJ['rc_probability'], meGO_LJ['rc_threshold']))&(meGO_LJ['same_chain']), 'epsilon'] = -(parameters.epsilon/np.log(meGO_LJ['rc_threshold']))*(np.log(meGO_LJ['probability']/np.maximum(meGO_LJ['rc_probability'], meGO_LJ['rc_threshold'])))
    meGO_LJ.loc[(~meGO_LJ['intra_domain'])&(meGO_LJ['probability']>meGO_LJ['limit_rc']*np.maximum(meGO_LJ['rc_probability'], meGO_LJ['rc_threshold']))&(meGO_LJ['same_chain']), 'epsilon'] = -(parameters.inter_domain_epsilon/np.log(meGO_LJ['rc_threshold']))*(np.log(meGO_LJ['probability']/np.maximum(meGO_LJ['rc_probability'], meGO_LJ['rc_threshold'])))
    # Attractive intermolecular
    meGO_LJ.loc[(meGO_LJ['probability']>meGO_LJ['limit_rc']*np.maximum(meGO_LJ['rc_probability'], meGO_LJ['rc_threshold']))&(~meGO_LJ['same_chain']), 'epsilon'] = -(parameters.inter_epsilon/np.log(meGO_LJ['rc_threshold']))*(np.log(meGO_LJ['probability']/np.maximum(meGO_LJ['rc_probability'], meGO_LJ['rc_threshold'])))

    # General repulsive term
    # These are with negative sign to store them as epsilon values
    # Intramolecular
    meGO_LJ.loc[(meGO_LJ['intra_domain'])&(meGO_LJ['probability']<np.maximum(meGO_LJ['rc_probability'], meGO_LJ['rc_threshold']))&(meGO_LJ['same_chain'])&(meGO_LJ['rep']>0), 'epsilon'] = -(parameters.epsilon/np.log(meGO_LJ['rc_threshold']))*meGO_LJ['distance']**12*np.log(meGO_LJ['probability']/np.maximum(meGO_LJ['rc_probability'], meGO_LJ['rc_threshold']))-(meGO_LJ['rep']*(meGO_LJ['distance']/meGO_LJ['rc_distance'])**12)
    meGO_LJ.loc[(~meGO_LJ['intra_domain'])&(meGO_LJ['probability']<np.maximum(meGO_LJ['rc_probability'], meGO_LJ['rc_threshold']))&(meGO_LJ['same_chain'])&(meGO_LJ['rep']>0), 'epsilon'] = -(parameters.inter_domain_epsilon/np.log(meGO_LJ['rc_threshold']))*meGO_LJ['distance']**12*np.log(meGO_LJ['probability']/np.maximum(meGO_LJ['rc_probability'], meGO_LJ['rc_threshold']))-(meGO_LJ['rep']*(meGO_LJ['distance']/meGO_LJ['rc_distance'])**12)
    # Intermolecular
    meGO_LJ.loc[(meGO_LJ['probability']<np.maximum(meGO_LJ['rc_probability'], meGO_LJ['rc_threshold']))&(~meGO_LJ['same_chain'])&(meGO_LJ['rep']>0), 'epsilon'] = -(parameters.inter_epsilon/np.log(meGO_LJ['rc_threshold']))*meGO_LJ['distance']**12*np.log(meGO_LJ['probability']/np.maximum(meGO_LJ['rc_probability'], meGO_LJ['rc_threshold']))-(meGO_LJ['rep']*(meGO_LJ['distance']/meGO_LJ['rc_distance'])**12)
    # mid case for Pmd>Prc but not enough to be attractive
    meGO_LJ.loc[(meGO_LJ['probability']<=meGO_LJ['limit_rc']*np.maximum(meGO_LJ['rc_probability'], meGO_LJ['rc_threshold']))&(meGO_LJ['probability']>=np.maximum(meGO_LJ['rc_probability'], meGO_LJ['rc_threshold'])), 'epsilon'] = -meGO_LJ['rep']*(meGO_LJ['distance']/meGO_LJ['rc_distance'])**12

    # lower value for repulsion
    meGO_LJ.loc[(meGO_LJ['epsilon']<0.)&(-meGO_LJ['epsilon']<0.1*meGO_LJ['rep']), 'epsilon'] = -0.1*meGO_LJ['rep']
    # higher value for repulsion
    meGO_LJ.loc[(meGO_LJ['epsilon']<0.)&(-meGO_LJ['epsilon']>20.*meGO_LJ['rep']), 'epsilon'] = -20.*meGO_LJ['rep']

    # update the c12 1-4 interactions
    meGO_LJ.loc[(meGO_LJ['1-4']=="1_4"), 'epsilon'] = -meGO_LJ['rep']*(meGO_LJ['distance']/meGO_LJ['rc_distance'])**12
    # but within a lower
    meGO_LJ.loc[(meGO_LJ['1-4']=="1_4")&(-meGO_LJ['epsilon']<0.666*meGO_LJ['rep']), 'epsilon'] = -0.666*meGO_LJ['rep']
    # and an upper value
    meGO_LJ.loc[(meGO_LJ['1-4']=="1_4")&(-meGO_LJ['epsilon']>1.5*meGO_LJ['rep']), 'epsilon'] = -1.5*meGO_LJ['rep']

    # Here we are reindexing like before
    meGO_LJ[['idx_ai', 'idx_aj']] = meGO_LJ[['ai', 'aj']]
    meGO_LJ.set_index(['idx_ai', 'idx_aj'], inplace=True)

    # clean NaN and zeros
    meGO_LJ.dropna(subset=['epsilon'], inplace=True)
    meGO_LJ = meGO_LJ[meGO_LJ.epsilon != 0]

    # This is a debug check to avoid data inconsistencies
    if((np.abs(meGO_LJ['rc_cutoff']-meGO_LJ['cutoff'])).max()>0):
        print(meGO_LJ.loc[(np.abs(meGO_LJ['rc_cutoff']-meGO_LJ['cutoff']).max()>0)].to_string())
        exit("HERE SOMETHING BAD HAPPEND: There are inconsistent cutoff values between the MD and corresponding RC input data")
    # This is a debug check to avoid data inconsistencies
    if((np.abs(1.45*meGO_LJ['rep']**(1/12)-meGO_LJ['cutoff'])).max()>10e-6):
        print(meGO_LJ.loc[(np.abs(1.45*meGO_LJ['rep']**(1/12)-meGO_LJ['cutoff'])>10e-6)].to_string())
        exit("HERE SOMETHING BAD HAPPEND: There are inconsistent cutoff/c12 values")

    # keep only needed fields
    meGO_LJ = meGO_LJ[['molecule_name_ai', 'ai', 'molecule_name_aj', 'aj',
                       'probability', 'same_chain', 'source', 'rc_probability',
                       'sigma', 'epsilon', '1-4', 'distance', 'cutoff',
                       'rep', 'md_threshold', 'rc_threshold']]
    # Inverse pairs calvario
    # this must list ALL COLUMNS!
    inverse_meGO_LJ = meGO_LJ[['molecule_name_aj', 'aj', 'molecule_name_ai', 'ai',
                               'probability', 'same_chain', 'source', 'rc_probability',
                               'sigma', 'epsilon', '1-4', 'distance', 'cutoff',
                               'rep', 'md_threshold', 'rc_threshold']].copy()
    inverse_meGO_LJ.columns = ['molecule_name_ai', 'ai', 'molecule_name_aj', 'aj',
                               'probability', 'same_chain', 'source', 'rc_probability',
                               'sigma', 'epsilon', '1-4', 'distance', 'cutoff', 'rep',
                               'md_threshold', 'rc_threshold']
    # Symmetric dataframe
    meGO_LJ = pd.concat([meGO_LJ, inverse_meGO_LJ], axis=0, sort=False, ignore_index=True)

    # Merging of multiple simulations:
    # Here we sort all the atom pairs based on the distance and the probability and we keep the closer ones.
    meGO_LJ.sort_values(by=['ai', 'aj', 'same_chain', 'sigma', 'epsilon'], ascending=[True, True, True, True, False], inplace=True)
    # Cleaning the duplicates
    meGO_LJ = meGO_LJ.drop_duplicates(subset=['ai', 'aj', 'same_chain'], keep='first')
    # Removing the reverse duplicates
    cols = ['ai', 'aj']
    meGO_LJ[cols] = np.sort(meGO_LJ[cols].values, axis=1)
    meGO_LJ = meGO_LJ.drop_duplicates(subset=['ai', 'aj', 'same_chain'], keep='first')

    # add a flag to identify learned contacts vs check ones
    meGO_LJ['learned'] = 1

    # process check_dataset
    # the idea here is that if a contact would be attractive/mild c12 smaller in the check dataset
    # and the same contact is instead repulsive in the training, then the repulsive term can be rescaled
    if not check_dataset.empty:
        # Remove low probability ones
        meGO_check_contacts = check_dataset.loc[((check_dataset['probability']>check_dataset['md_threshold'])&(check_dataset['probability']>=check_dataset['rc_probability'])&(check_dataset['rep']>0.))|((check_dataset['1-4']=="1_4")&(check_dataset['rep']>0.))].copy()
        meGO_check_contacts = meGO_check_contacts.loc[(meGO_check_contacts['1-4']!='1_2_3')&(meGO_check_contacts['1-4']!='0')]
        meGO_check_contacts['sigma'] = (meGO_check_contacts['distance']) / (2.**(1./6.))
        meGO_check_contacts['learned'] = 0
        # set the epsilon of these contacts using the default c12 repulsive term
        meGO_check_contacts['epsilon'] = -meGO_check_contacts['rep']
        meGO_LJ = pd.concat([meGO_LJ, meGO_check_contacts], axis=0, sort=False, ignore_index=True)
        meGO_LJ.drop_duplicates(inplace=True, ignore_index=True)
        # this calculates the increase in energy (if any) to form the "check" contact
        energy_at_check_dist = meGO_LJ.groupby(by=['ai', 'aj', 'same_chain'])[['sigma', 'distance', 'rc_distance', 'epsilon', 'source', 'same_chain', '1-4']].apply(check_LJ, parameters)
        meGO_LJ = pd.merge(meGO_LJ, energy_at_check_dist.rename('energy_at_check_dist'), how="inner", on=["ai", "aj", "same_chain"])
        # now we should keep only those check_with contacts that are unique and whose energy_at_check_dist is large
        meGO_LJ.sort_values(by=['ai', 'aj', 'same_chain', 'learned'], ascending=[True, True, True, False], inplace=True)
        # Cleaning the duplicates
        meGO_LJ = meGO_LJ.drop_duplicates(subset=['ai', 'aj', 'same_chain'], keep='first')
        # rescale problematic contacts
        meGO_LJ['epsilon'] *= meGO_LJ['energy_at_check_dist']
        meGO_LJ.drop('energy_at_check_dist', axis=1, inplace=True)
        # reapply boundaries for repulsion
        meGO_LJ.loc[(meGO_LJ['epsilon']<0.)&(-meGO_LJ['epsilon']<0.1*meGO_LJ['rep']), 'epsilon'] = -0.1*meGO_LJ['rep']
        meGO_LJ.loc[(meGO_LJ['epsilon']<0.)&(-meGO_LJ['epsilon']>20.*meGO_LJ['rep']), 'epsilon'] = -20.*meGO_LJ['rep']
        # reapply 1-4 boundaries
        meGO_LJ.loc[(meGO_LJ['1-4']=="1_4")&(-meGO_LJ['epsilon']<0.666*meGO_LJ['rep']), 'epsilon'] = -0.666*meGO_LJ['rep']
        meGO_LJ.loc[(meGO_LJ['1-4']=="1_4")&(-meGO_LJ['epsilon']>1.5*meGO_LJ['rep']), 'epsilon'] = -1.5*meGO_LJ['rep']
        # safety cleaning
        meGO_LJ = meGO_LJ[meGO_LJ.epsilon != 0]

    # keep only needed fields
    meGO_LJ = meGO_LJ[['molecule_name_ai', 'ai', 'molecule_name_aj', 'aj',
                       'probability', 'same_chain', 'source', 'rc_probability',
                       'sigma', 'epsilon', '1-4', 'cutoff',
                       'rep', 'md_threshold', 'rc_threshold', 'learned']]

    # Adding special default interactions
    basic_LJ = generate_basic_LJ(meGO_ensemble)
    # keep only needed fields
    # this must match the list above
    basic_LJ = basic_LJ[['molecule_name_ai', 'ai', 'molecule_name_aj', 'aj',
                         'probability', 'same_chain', 'source', 'rc_probability',
                         'sigma', 'epsilon', '1-4', 'cutoff',
                         'rep', 'md_threshold', 'rc_threshold', 'learned']]

    meGO_LJ = pd.concat([meGO_LJ, basic_LJ])
    # Sorting the pairs prioritising learned interactions
    meGO_LJ.sort_values(by=['ai', 'aj', 'learned'], ascending=[True, True, False], inplace=True)
    # Cleaning the duplicates, that is that we retained a not learned interaction only if it is unique
    meGO_LJ = meGO_LJ.loc[(~(meGO_LJ.duplicated(subset=['ai', 'aj'], keep=False))|(meGO_LJ['learned']==1))]

    # This is a debug check to avoid data inconsistencies
    if((np.abs(1.45*meGO_LJ['rep']**(1/12)-meGO_LJ['cutoff'])).max()>10e-6):
        print(meGO_LJ.loc[(np.abs(1.45*meGO_LJ['rep']**(1/12)-meGO_LJ['cutoff'])>10e-6)].to_string())
        exit("SOMETHING BAD HAPPEND: There are inconsistent cutoff/c12 values")

    # Here we create a copy of contacts to be added in pairs-exclusion section in topol.top.
    # All contacts should be applied intermolecularly, but intermolecular specific contacts are not used intramolecularly.
    # meGO_LJ_14 will be handled differently to overcome this issue.
    meGO_LJ_14 = meGO_LJ.copy()

    # Sorting the pairs prioritising intermolecular interactions
    meGO_LJ.sort_values(by=['ai', 'aj', 'same_chain'], ascending=[True, True, True], inplace=True)
    # Cleaning the duplicates
    meGO_LJ = meGO_LJ.drop_duplicates(subset=['ai', 'aj'], keep='first')
    # Removing the reverse duplicates
    cols = ['ai', 'aj']
    meGO_LJ[cols] = np.sort(meGO_LJ[cols].values, axis=1)
    meGO_LJ = meGO_LJ.drop_duplicates(subset=['ai', 'aj'], keep='first')

    # Pairs prioritise intramolecular interactions
    meGO_LJ_14.sort_values(by=['ai', 'aj', 'same_chain'], ascending=[True, True, False], inplace=True)
    meGO_LJ_14 = meGO_LJ_14.drop_duplicates(subset=['ai', 'aj'], keep='first')
    meGO_LJ_14[cols] = np.sort(meGO_LJ_14[cols].values, axis=1)
    meGO_LJ_14 = meGO_LJ_14.drop_duplicates(subset=['ai', 'aj'], keep='first')

    # where meGO_LJ_14 is the same of meGO_LJ and same_chain is yes that the line can be dropped
    # that is I want to keep lines with same_chain no or lines with same chain yes that have same_chain no in meGO_LJ
    test = pd.merge(meGO_LJ_14, meGO_LJ, how="right", on=["ai", "aj"])
    meGO_LJ_14 = test.loc[(~test['same_chain_x'])|((test['same_chain_x'])&(~test['same_chain_y']))]
    meGO_LJ_14 = meGO_LJ_14.drop(columns=['sigma_y', 'epsilon_y', 'same_chain_y', 'probability_y', 'rc_probability_y', 'source_y', '1-4_y', 'cutoff_y', 'rep_y'])
    meGO_LJ_14.rename(columns={'sigma_x': 'sigma', 'probability_x': 'probability', 'rc_probability_x': 'rc_probability',
                               'epsilon_x': 'epsilon', 'same_chain_x': 'same_chain', 'source_x': 'source', '1-4_x': '1-4',
                               'cutoff_x': 'cutoff', 'rep_x': 'rep'}, inplace=True)

    # copy 1-4 interactions into meGO_LJ_14
    copy14 = meGO_LJ.loc[(meGO_LJ['1-4']=="1_4")]
    meGO_LJ_14 = pd.concat([meGO_LJ_14, copy14], axis=0, sort=False, ignore_index=True)
    # remove them from the default force-field
    meGO_LJ = meGO_LJ.loc[(meGO_LJ['1-4']!="1_4")]
    # remove from meGO_LJ_14 the intermolecular basic interactations
    meGO_LJ_14 = meGO_LJ_14.loc[~((~meGO_LJ_14['same_chain'])&(meGO_LJ_14['source']=="basic"))]

    meGO_LJ['c6'] = 4 * meGO_LJ['epsilon'] * (meGO_LJ['sigma'] ** 6)
    meGO_LJ['c12'] = abs(4 * meGO_LJ['epsilon'] * (meGO_LJ['sigma'] ** 12))
    meGO_LJ.loc[(meGO_LJ['epsilon']<0.), 'c6'] = 0.
    meGO_LJ.loc[(meGO_LJ['epsilon']<0.), 'c12'] = -meGO_LJ['epsilon']

    meGO_LJ_14['c6'] = 4 * meGO_LJ_14['epsilon'] * (meGO_LJ_14['sigma'] ** 6)
    meGO_LJ_14['c12'] = abs(4 * meGO_LJ_14['epsilon'] * (meGO_LJ_14['sigma'] ** 12))
    meGO_LJ_14.loc[(meGO_LJ_14['epsilon']<0.), 'c6'] = 0.
    meGO_LJ_14.loc[(meGO_LJ_14['epsilon']<0.), 'c12'] = -meGO_LJ_14['epsilon']

    meGO_LJ['type'] = 1
    meGO_LJ['number_ai'] = meGO_LJ['ai'].map(meGO_ensemble['sbtype_number_dict'])
    meGO_LJ['number_aj'] = meGO_LJ['aj'].map(meGO_ensemble['sbtype_number_dict'])
    meGO_LJ['number_ai'] = meGO_LJ['number_ai'].astype(int)
    meGO_LJ['number_aj'] = meGO_LJ['number_aj'].astype(int)

    meGO_LJ = meGO_LJ[['ai', 'aj', 'type', 'c6', 'c12', 'sigma', 'epsilon', 'probability', 'rc_probability',
                       'md_threshold', 'rc_threshold', 'rep', 'cutoff',
                       'molecule_name_ai',  'molecule_name_aj', 'same_chain', 'source', 'number_ai', 'number_aj']]
    # Here we want to sort so that ai is smaller than aj
    inv_meGO = meGO_LJ[['aj', 'ai', 'type', 'c6', 'c12', 'sigma', 'epsilon', 'probability', 'rc_probability',
                        'md_threshold', 'rc_threshold', 'rep', 'cutoff',
                        'molecule_name_aj',  'molecule_name_ai', 'same_chain', 'source', 'number_aj', 'number_ai']].copy()
    inv_meGO.columns = ['ai', 'aj', 'type', 'c6', 'c12', 'sigma', 'epsilon', 'probability', 'rc_probability',
                        'md_threshold', 'rc_threshold', 'rep', 'cutoff',
                        'molecule_name_ai',  'molecule_name_aj', 'same_chain', 'source', 'number_ai', 'number_aj']
    meGO_LJ = pd.concat([meGO_LJ, inv_meGO], axis=0, sort=False, ignore_index=True)
    meGO_LJ = meGO_LJ[meGO_LJ['number_ai']<=meGO_LJ['number_aj']]
    meGO_LJ.sort_values(by=['number_ai', 'number_aj'], inplace=True)
    meGO_LJ = meGO_LJ.drop_duplicates(subset=['ai', 'aj'], keep='first')

    return meGO_LJ, meGO_LJ_14


def check_LJ(test, parameters):
    '''
    Computes the energy associated with Lennard-Jones (LJ) interactions based on specific conditions.

    Parameters
    ----------
    test : pd.DataFrame
        DataFrame containing information about LJ interactions to be checked.
    parameters : dict
        Dictionary containing specific parameters used for checking LJ interactions.

    Returns
    -------
    float
        Energy associated with the LJ interactions based on the conditions met.

    Notes
    -----
    This function evaluates different criteria within the test dataset to calculate the energy associated
    with LJ interactions. It considers cases where LJ parameters exist both in the check dataset (test)
    and the default parameters obtained from the training dataset. Energy calculations are made based
    on different criteria and returned as the computed energy.
    '''
    energy = 1.
    if len(test) == 1:
        # this is the case where we have a contact from check and default c12s from train
        if (len(test.loc[test.source.isin(parameters.check_with)])) == 1:
            # default c12
            eps = -test.loc[(test.source.isin(parameters.check_with))].iloc[0]['epsilon']
            # distance from check
            dist_check = test.loc[(test.source.isin(parameters.check_with))].iloc[0]['distance']
            rc_dist_check = test.loc[(test.source.isin(parameters.check_with))].iloc[0]['rc_distance']
            if dist_check < rc_dist_check:
                energy = ((dist_check)**12)/eps
    else:
        # this is the special case for 1-4 interactions
        if((test.loc[test.source.isin(parameters.check_with)]).iloc[0]['1-4'] == "1_4"):
            # distance from check
            dist_check = test.loc[(test.source.isin(parameters.check_with))].iloc[0]['distance']
            # distance from train
            dist_train = test.loc[~(test.source.isin(parameters.check_with))].iloc[0]['distance']
            if dist_check < dist_train:
                energy = (dist_check/dist_train)**12

        # this is the case where we can a contact defined in both check and train
        else:
            # distance from check
            dist_check = test.loc[(test.source.isin(parameters.check_with))].iloc[0]['sigma']
            # distance from train
            dist_train = test.loc[~(test.source.isin(parameters.check_with))].iloc[0]['sigma']
            # epsilon from train
            eps = test.loc[~(test.source.isin(parameters.check_with))].iloc[0]['epsilon']
            if dist_check < dist_train and eps < 0:
                energy = (dist_check/dist_train)**12

    return energy


def make_pairs_exclusion_topology(meGO_ensemble, meGO_LJ_14):
    '''
    This function prepares the [ exclusion ] and [ pairs ] section to output to topology.top

    Parameters
    ----------
    meGO_ensemlbe : dict
        The meGO_ensemble object contains all the relevant system information
    meGO_LJ_14 : pd.DataFrame
        Contains the contact information for the 1-4 interactions

    Returns
    -------
    pairs_molecule_dict : dict
        Contains the "write out"-ready pairs-exclusions interactions for each molecule
    '''
    pairs_molecule_dict = {}
    for molecule, bond_pair in meGO_ensemble['bond_pairs'].items():
        reduced_topology = meGO_ensemble['topology_dataframe'].loc[meGO_ensemble['topology_dataframe']['molecule_name'] == molecule][['number', 'sb_type', 'resnum', 'name', 'type', 'resname', 'molecule_type']].copy()

        reduced_topology['number'] = reduced_topology['number'].astype(str)
        reduced_topology['resnum'] = reduced_topology['resnum'].astype(int)

        atnum_type_dict = reduced_topology.set_index('sb_type')['number'].to_dict()
        # Building the exclusion bonded list
        # exclusion_bonds are all the interactions within 3 bonds
        # p14 are specifically the interactions at exactly 3 bonds
        exclusion_bonds, p14 = topology.get_14_interaction_list(reduced_topology, bond_pair)
        pairs = pd.DataFrame()
        if not meGO_LJ_14.empty:
            # pairs from greta does not have duplicates because these have been cleaned before
            pairs = meGO_LJ_14[['ai', 'aj', 'c6', 'c12', 'epsilon', 'same_chain', 'probability', 'rc_probability', 'source', 'rep']].copy()

            # The exclusion list was made based on the atom number
            pairs['ai'] = pairs['ai'].map(atnum_type_dict)
            pairs['aj'] = pairs['aj'].map(atnum_type_dict)
            pairs['check'] = pairs['ai'] + '_' + pairs['aj']
            # Here the drop the contacts which are already defined by GROMACS, including the eventual 1-4 exclusion defined in the LJ_pairs
            pairs['remove'] = ''
            pairs.loc[(pairs['check'].isin(exclusion_bonds)), 'remove'] = 'Yes'
            pairs.loc[(pairs['check'].isin(p14)&(pairs['same_chain'])), 'remove'] = 'No'
            mask = pairs.remove == 'Yes'
            pairs = pairs[~mask]

            pairs['func'] = 1
            # Intermolecular interactions are excluded
            pairs.loc[(~pairs['same_chain']), 'c6'] = 0.
            pairs.loc[(~pairs['same_chain']), 'c12'] = pairs['rep']
            # this is a safety check
            pairs = pairs[pairs['c12']>0.]
            pairs = pairs[['ai', 'aj', 'func', 'c6', 'c12', 'probability', 'rc_probability', 'source']]

            pairs.dropna(inplace=True)
            pairs['ai'] = pairs['ai'].astype(int)
            pairs['aj'] = pairs['aj'].astype(int)

            # Here we want to sort so that ai is smaller than aj
            inv_pairs = pairs[['aj', 'ai', 'func', 'c6', 'c12', 'probability', 'rc_probability', 'source']].copy()
            inv_pairs.columns = ['ai', 'aj', 'func', 'c6', 'c12', 'probability', 'rc_probability', 'source']
            pairs = pd.concat([pairs, inv_pairs], axis=0, sort=False, ignore_index=True)
            pairs = pairs[pairs['ai']<pairs['aj']]
            pairs.drop_duplicates(inplace=True, ignore_index=True)
            pairs.sort_values(by=['ai', 'aj'], inplace=True)

        pairs_molecule_dict[molecule] = pairs

    return pairs_molecule_dict<|MERGE_RESOLUTION|>--- conflicted
+++ resolved
@@ -67,13 +67,7 @@
     - The returned DataFrame and dictionaries provide comprehensive details about the molecular structure and characteristics.
     '''
 
-<<<<<<< HEAD
-    columns_to_drop = ['nb_idx', 'solvent_radius', 'screen', 'occupancy', 'bfactor',
-                       'altloc', 'join', 'irotat', 'rmin', 'rmin_14', 'epsilon_14', 'tree']
     ensemble_topology_dataframe, new_number, col_molecule, new_resnum, ensemble_molecules_idx_sbtype_dictionary, temp_number_c12_dict, temp_number_c6_dict = pd.DataFrame(), [], [], [], {}, {}, {}
-=======
-    ensemble_topology_dataframe, new_number, col_molecule, new_resnum, ensemble_molecules_idx_sbtype_dictionary, temp_number_c12_dict = pd.DataFrame(), [], [], [], {}, {}
->>>>>>> a8c5a9f6
 
     molecule_type_dict = {}
     first_index = topology.atoms[0].idx + 1
@@ -291,13 +285,8 @@
             topology = parmed.load_file(topology_path)
 
         print('\t-', f'{simulation} topology contains: {topology.molecules}')
-<<<<<<< HEAD
         temp_topology_dataframe, molecules_idx_sbtype_dictionary, _, _, _, _, _ = initialize_topology(topology)
         train_topology_dataframe = pd.concat([train_topology_dataframe, temp_topology_dataframe], axis=0, ignore_index=True) 
-=======
-        temp_topology_dataframe, molecules_idx_sbtype_dictionary, _, _, _, _ = initialize_topology(topology)
-        train_topology_dataframe = pd.concat([train_topology_dataframe, temp_topology_dataframe], axis=0, ignore_index=True)
->>>>>>> a8c5a9f6
         matrix_paths = glob.glob(f'{simulation_path}/int??mat_?_?.ndx')
         if matrix_paths == []:
             raise FileNotFoundError('.ndx files must be named as intramat_X_X.ndx or intermat_1_1.ndx')
@@ -605,27 +594,15 @@
     - The returned DataFrame 'basic_LJ' includes columns defining LJ interaction properties such as atom indices, types, c6, c12, sigma, epsilon, probability, rc_probability, molecule names, source, and thresholds.
     - The generated DataFrame provides basic LJ interactions for further analysis or processing within the ensemble.
     '''
-<<<<<<< HEAD
     columns=['ai', 'aj', 'type', 'c6', 'c12', 'sigma', 'epsilon', 'probability', 'rc_probability', 
-                        'molecule_name_ai',  'molecule_name_aj', 'same_chain', 'source', 'md_threshold', 'rc_threshold', 
-                        'number_ai', 'number_aj', 'cutoff', 'rep', 'att']
-    basic_LJ = pd.DataFrame(columns=columns)
+             'molecule_name_ai',  'molecule_name_aj', 'same_chain', 'source', 'md_threshold', 'rc_threshold', 
+             'number_ai', 'number_aj', 'cutoff', 'rep', 'att']
+    basic_LJ = pd.DataFrame()
     
     topol_df = meGO_ensemble['topology_dataframe']
-    name_to_bare_c12 = { key: val for key, val in zip(type_definitions.gromos_atp.name, type_definitions.gromos_atp.bare_c12)}
-    name_to_c12 = { key: val for key, val in zip(type_definitions.gromos_atp.name, type_definitions.gromos_atp.c12)}
-    name_to_c6 = { key: val for key, val in zip(type_definitions.gromos_atp.name, type_definitions.gromos_atp.c6)}
-    # for (name, ref_name) in meGO_ensemble['reference_matrices']:
-=======
-    columns=['ai', 'aj', 'type', 'c6', 'c12', 'sigma', 'epsilon', 'probability', 'rc_probability',
-             'molecule_name_ai', 'molecule_name_aj', 'same_chain', 'source', 'md_threshold', 'rc_threshold',
-             'number_ai', 'number_aj', 'cutoff']
-
-    basic_LJ = pd.DataFrame()
-
-    topol_df = meGO_ensemble['topology_dataframe']
+    name_to_bare_c12 = {key: val for key, val in zip(type_definitions.gromos_atp.name, type_definitions.gromos_atp.bare_c12)}
     name_to_c12 = {key: val for key, val in zip(type_definitions.gromos_atp.name, type_definitions.gromos_atp.c12)}
->>>>>>> a8c5a9f6
+    name_to_c6 = {key: val for key, val in zip(type_definitions.gromos_atp.name, type_definitions.gromos_atp.c6)}
     if meGO_ensemble['reference_matrices'] == {}:
         basic_LJ = pd.DataFrame(columns=columns)
         basic_LJ['index_ai'] = [i for i in range(1, len(meGO_ensemble['sbtype_number_dict']) + 1) for j in range(1, len(meGO_ensemble['sbtype_number_dict']) + 1)]
@@ -639,7 +616,6 @@
         c6_list = ai_name.map(name_to_c6).to_numpy()
         ai_name = ai_name.to_numpy(dtype=str)
         oxygen_mask = masking.create_array_mask(ai_name, ai_name, [('O', 'OM'), ('O', 'O'), ('OM', 'OM')], symmetrize=True)
-<<<<<<< HEAD
         ca_mask = masking.create_array_mask(ai_name, ai_name, [('CH1', 'CH1')], symmetrize=True)
         nitrogen_mask = masking.create_array_mask(ai_name, ai_name, [('S', 'S'), ('N', 'NZ'), ('N', 'N'), ('NZ', 'NZ'), ('N', 'NE'), ('NE', 'NE'), ('NE', 'NZ')], symmetrize=True)
         hbond_mask = masking.create_array_mask(ai_name, ai_name, [('N', 'O'), ('N', 'OM'), ('N', 'CH'), ('NL', 'O'), ('NL', 'OM'), ('NL', 'CH'), ('NZ', 'O'), ('NZ', 'OM'), ('NZ', 'CH'), ('NE', 'O'), ('NE', 'OM'), ('NE', 'CH')], symmetrize=True)
@@ -668,13 +644,6 @@
         #basic_LJ = pd.concat([oxygen_LJ, hbond_LJ, hydrophobic_LJ, nitrogen_LJ])
         #basic_LJ = pd.concat([oxygen_LJ, nitrogen_LJ, hbond_LJ])
         #basic_LJ = pd.concat([oxygen_LJ, nitrogen_LJ])
-=======
-        basic_LJ['type'] = 1
-        basic_LJ['source'] = 'basic'
-        basic_LJ['same_chain'] = True
-        basic_LJ['c6'] = 0.0
-        basic_LJ['c12'] = 11.4 * np.sqrt(c12_list * c12_list[:, np.newaxis]).flatten()
->>>>>>> a8c5a9f6
         basic_LJ['rep'] = basic_LJ['c12']
         basic_LJ['index_ai'], basic_LJ['index_aj'] = basic_LJ[['index_ai', 'index_aj']].min(axis=1), basic_LJ[['index_ai', 'index_aj']].max(axis=1)
         basic_LJ = basic_LJ.drop_duplicates(subset=['index_ai', 'index_aj', 'same_chain'], keep='first')

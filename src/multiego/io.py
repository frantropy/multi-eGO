import numpy as np
import pandas as pd
import glob
import os
import yaml
import git
import time

# import sys
import re


def read_arguments(args, args_dict, args_dict_global, args_dict_single_reference):

    if args.config:

        config_yaml = read_config(args.config, args_dict)
        # check if yaml file is empty
        if not config_yaml:
            print("WARNING: Configuration file was parsed, but the dictionary is empty")
        else:
            args = combine_configurations(config_yaml, args, args_dict_global)
            args = read_new_input(args, args_dict_single_reference)

    # if config does not exists convert command line to input_ref dictionary format
    else:
        if args.input_refs:
            raise ValueError("ERROR: input_refs should be used only with a configuration file")

        if args.egos == "production" and not args.reference:
            args.reference = ["reference"]

        args = convert_command_line_to_new_input(args, args_dict_single_reference)

    return args


def read_config(file, args_dict):
    """
    Reads a YAML file and returns its content as a dictionary.

    Parameters
    ----------
    file : str
        The path to the YAML file

    Returns
    -------
    args_dict : dict
        The content of the YAML file as a dictionary
    """
    with open(file, "r") as f:
        yml = yaml.safe_load(f)
    # check if the keys in the yaml file are valid
    for element in yml:
        if type(element) is not dict:
            key = element
        else:
            key = list(element.keys())[0]
        if f"--{key}" not in args_dict:
            raise ValueError(f"ERROR: {key} in {file} is not a valid argument.")
    return yml


def read_new_input(args, args_dict_single_input):
    """
    Checks the input_ref dictionary has the correct keys, and combines it with the non-specified default arguments for each reference.

    Parameters
    ----------
    yml : dict
        The configuration from the YAML file
    args : dict
        The command-line arguments with default values

    Returns
    -------
    dict
        The combined configuration
    """

    if args.egos != "production":
        raise ValueError("You should use 'input_refs' only with egos 'production'")

    # Check for invalid keys in input_dict
    input_refs = []
    valid_keys = {key.lstrip("--") for key in args_dict_single_input.keys()}
    for ref in args.input_refs:

        input_keys = set(ref.keys())

        # Raise an error if there are any unexpected keys
        unexpected_keys = input_keys - valid_keys
        if unexpected_keys:
            raise ValueError(f"Unexpected keys in {ref}: \n{unexpected_keys}")

        # Combine dictionaries with defaults
        combined_dict = {}
        for key, metadata in args_dict_single_input.items():
            stripped_key = key.lstrip("--")
            value = ref.get(stripped_key, metadata.get("default"))

            expected_type = metadata["type"]
            try:
                if value is not None:
                    value = expected_type(value)
                    ref[stripped_key] = value
            except (ValueError, TypeError):
                raise ValueError(
                    f"Invalid type for key '{stripped_key}'. Expected {expected_type}, got {type(value).__name__}."
                )

            combined_dict[stripped_key] = ref.get(stripped_key, metadata.get("default"))

        input_refs.append(combined_dict)

    args.input_refs = input_refs

    return args


def convert_command_line_to_new_input(args, args_dict_single_input):
    dict_input_ref = []
    appo = 0
    for reference in args.reference:

        matrices_intra = [m for m in os.listdir(f"{args.root_dir}/inputs/{args.system}/{reference}") if "intramat" in m]
        matrices_inter = [m for m in os.listdir(f"{args.root_dir}/inputs/{args.system}/{reference}") if "intermat" in m]
        matrices = matrices_intra + matrices_inter
        # check that in reference folder only 1 matrix of the same pair is present
        mat_type = [m.split(".ndx")[0] for m in matrices]
        if len(set(mat_type)) != len(mat_type):
            raise ValueError("In the reference folder, only one matrix of the same pair is allowed")

        for mat in mat_type:
            dict_input_ref.append({"reference": reference, "train": args.train, "matrix": mat, "epsilon": args.epsilon})
            for var in vars(args):
                if var in [key.lstrip("--") for key, _ in args_dict_single_input.items()]:
                    if var not in ["reference", "train", "epsilon"]:
                        dict_input_ref[appo].update({var: getattr(args, var)})
            appo += 1
    args.input_refs = dict_input_ref
    return args


def combine_configurations(yml, args, args_dict):
    """
    Combines the configuration from a YAML file with the command-line arguments. By overwriting
    files from the YAML configuration with the command-line arguments, the function ensures that
    the command-line arguments take precedence over the configuration file. Overwriting is done
    directly on the args dictionary.

    Parameters
    ----------
    yml : dict
        The configuration from the YAML file
    args : dict
        The command-line arguments

    Returns
    -------
    dict
        The combined configuration
    """
    for element in yml:
        if type(element) is dict:
            key, value = list(element.items())[0]
            value = args_dict[f"--{key}"]["type"](value)
            parse_key = f"--{key}"
            default_value = args_dict[parse_key]["default"] if "default" in args_dict[parse_key] else None

            # TODO go back using is instead of ==
            if hasattr(args, key) and getattr(args, key) == default_value:
                setattr(args, key, value)
        else:
            if hasattr(args, element):
                setattr(args, element, True)

    return args


def strip_gz_h5_suffix(filename):
    """
    Remove the '.gz' suffix from a filename if it ends with '.gz'.

    This function checks if the provided filename ends with the '.gz' suffix.
    If it does, the suffix is stripped (removed), and the modified filename is returned.
    If the filename does not end with '.gz', it is returned unchanged.

    Parameters:
    - filename (str): The filename to process.

    Returns:
    - str: The filename without the '.gz' suffix, if it was originally present.
           Otherwise, the original filename is returned.
    """
    if filename.endswith(".gz"):
        return filename[:-3]

    if filename.endswith(".h5"):
        return filename[:-3]

    return filename


def check_matrix_compatibility(input_path):
    """
    Check for matrix file compatibility by identifying any overlapping files
    that exist in both uncompressed ('.ndx') and compressed ('.ndx.gz') formats
    within a specified directory.

    This function searches for files with the patterns 'int??mat_?_?.ndx' and
    'int??mat_?_?.ndx.gz' in the provided input directory. It then checks for any
    common files that appear in both uncompressed and compressed forms.
    If such overlaps are found, a ValueError is raised indicating an issue
    with file compatibility, highlighting the names of the conflicting files.

    Parameters:
    - input_path (str): The path to the directory where the files will be checked.

    Raises:
    - ValueError: If files with both '.ndx' and '.ndx.gz' versions are found.

    Returns:
    - None: The function returns None but raises an error if incompatible files are found.
    """
    matrix_paths = glob.glob(f"{input_path}.ndx")
    matrix_paths_gz = glob.glob(f"{input_path}.ndx.gz")
    matrix_paths_h5 = glob.glob(f"{input_path}.ndx.h5")
    stripped_matrix_paths_gz_set = set(map(strip_gz_h5_suffix, matrix_paths_gz))
    stripped_matrix_paths_h5_set = set(map(strip_gz_h5_suffix, matrix_paths_h5))
    matrix_paths_set = set(matrix_paths)

    # Find intersection of the two sets
    common_files = matrix_paths_set.intersection(stripped_matrix_paths_gz_set)

    # Check if there are any common elements and raise an error if there are
    if common_files:
        raise ValueError(f"Error: Some files have both text and gz versions: {common_files}")

    # Find intersection of the two sets
    common_files = matrix_paths_set.intersection(stripped_matrix_paths_h5_set)

    # Check if there are any common elements and raise an error if there are
    if common_files:
        raise ValueError(f"Error: Some files have both text and hdf5 versions: {common_files}")

    # Find intersection of the two sets
    common_files = stripped_matrix_paths_gz_set.intersection(stripped_matrix_paths_h5_set)

    # Check if there are any common elements and raise an error if there are
    if common_files:
        raise ValueError(f"Error: Some files have both gz and hdf5 versions: {common_files}")


def check_mat_name(mat_name, ref):
    # Check name of matrix is either intramat_X_X or intermat_X_Y
    pattern = r"^(intra|inter)mat_\d+_\d+$"
    if not re.match(pattern, mat_name):
        raise ValueError(
            f"Wrong input matrix format {mat_name} in reference {ref}. \nContact matrix file(s) must be named as intramat_X_X.ndx(.gz/.h5) or intermat_X_Y.ndx(.gz/.h5)"
        )


def check_mat_extension(extension, ref):
    # pattern = r"^ndx(\.gz)?(\.h5)?$"
    # checks the extension of matrix name is either none or, .ndx(.gz/.h5)
    pattern = r"^(|\.ndx(\.gz|\.h5)?)$"
    if not re.match(pattern, extension):
        raise ValueError(
            f"Wrong input matrix format extension: {extension} in reference {ref}. \nContact matrix file(s) must be named as intramat_X_X.ndx(.gz/.h5) or intermat_X_Y.ndx(.gz/.h5)"
        )


def check_matrix_format(args):
    """
    Check the format of matrix files across multiple directories to ensure consistency
    and compatibility. This function specifically checks that there are no overlapping files
    in uncompressed ('.ndx') and compressed ('.ndx.gz') formats within the reference directory,
    training simulations, and check simulations directories.

    This function iterates through directories specified in the provided 'args' object. It starts
    by checking the reference directory for matrix file compatibility, then proceeds to check
    each training and checking simulation directory for similar issues.

    Parameters:
    - args (Namespace): An argparse.Namespace or similar object containing configuration settings.
      Expected keys include:
      - root_dir (str): The root directory under which all other directories are organized.
      - system (str): The specific system folder under 'root_dir' to use.
      - reference (str): The subdirectory within 'system' that contains the reference files.
      - train (list of str): A list of subdirectories within 'system' for training simulations.
      - check (list of str): A list of subdirectories within 'system' for checking simulations.

    Raises:
    - ValueError: If files with both '.ndx' and '.ndx.gz' versions are found in any checked directory.

    Returns:
    - None: The function returns None but raises an error if incompatible files are found in any directory.
    """
    for ref in args.input_refs:
        mat_appo = ref["matrix"].split(".")
        if len(mat_appo) > 1:
            extension = ref["matrix"].split(mat_appo[0])[1]
        else:
            extension = ""

        # Set name of matrix without extension
        ref["matrix"] = mat_appo[0]

        matrix_ref_path = f"{args.root_dir}/inputs/{args.system}/{ref['reference']}/{ref['matrix']}"
        check_mat_name(ref["matrix"], ref)
        check_mat_extension(extension, ref)
        check_matrix_compatibility(matrix_ref_path)
        for train in ref["train"]:
            matrix_train_path = f"{args.root_dir}/inputs/{args.system}/{train}/{ref['matrix']}"
            check_matrix_compatibility(matrix_train_path)


def read_symmetry_file(path):
    """
    Reads the symmetry file and returns a dictionary of the symmetry parameters.

        Parameters
        ----------
        path : str
            The path to the symmetry file

        Returns
        -------
        symmetry : dict
            The symmetry parameters as a dictionary
    """
    with open(path, "r") as file:
        lines = file.readlines()
    symmetry = parse_symmetry_list(lines)
    return symmetry


def parse_symmetry_list(symmetry_list):
    """
    Parse a symmetry string into a list of tuples.

    This function takes a string containing symmetry information and parses it into a list of tuples.
    Each tuple contains the symmetry information for a single interaction. The input string is expected
    to be formatted as a series of space-separated values, with each line representing a separate interaction.
    The values in each line are expected to be in the following order:
    - Name of the residue or molecule type
    - Name of the first atom
    - Name of the second atom

    Parameters
    ----------
    - symmetry_string : str
        A string containing symmetry information for interactions.

    Returns
    -------
    symmetry : list of tuple
        A list of tuples, with each tuple containing the symmetry information for a single interaction.
    """
    symmetry = []

    for line in symmetry_list:
        if "#" in line:
            line = line[: line.index("#")]
        line = line.replace("\n", "")
        line = line.strip()
        if not line:
            continue
        line = line.split(" ")
        line = [x for x in line if x]
        if len(line) < 3:
            continue

        symmetry.append(line)

    return symmetry


def read_molecular_contacts(path, ensemble_molecules_idx_sbtype_dictionary, simulation, h5=False):
    """
    Reads intra-/intermat files to determine molecular contact statistics.
    """
    print("\t\t-", f"Reading {path}")
    st = time.time()
    # Define column names and data types directly during read
    col_names = ["molecule_name_ai", "ai", "molecule_name_aj", "aj", "distance", "probability", "cutoff", "learned"]
    col_types = {
        "molecule_name_ai": "category",
        "ai": "category",
        "molecule_name_aj": "category",
        "aj": "category",
        "distance": np.float64,
        "probability": np.float64,
        "cutoff": np.float64,
        "learned": "Int64",  # Allows for integer with NaNs, which can be cast later
    }

    contact_matrix = pd.DataFrame()
    if not h5:
        contact_matrix = pd.read_csv(path, header=None, sep="\s+", names=col_names, dtype=col_types)
        contact_matrix["learned"] = contact_matrix["learned"].fillna(1).astype(bool)
    else:
        contact_matrix = pd.read_hdf(path, key="data", dtype=col_types)

    t1 = time.time()
    print("\t\t- Read in:", t1 - st)

    # Validation checks using `query` for more efficient conditional filtering
    if contact_matrix.query("probability < 0 or probability > 1").shape[0] > 0:
        raise ValueError("ERROR: Probabilities should be between 0 and 1.")

    if contact_matrix.query("distance < 0 or distance > cutoff").shape[0] > 0:
        raise ValueError("ERROR: Distances should be between 0 and cutoff.")

    if contact_matrix.query("cutoff < 0").shape[0] > 0:
        raise ValueError("ERROR: Cutoff values cannot be negative.")

    # Check for NaN or infinite values in critical columns
    if contact_matrix[["probability", "distance", "cutoff"]].isnull().any().any():
        raise ValueError("ERROR: The matrix contains NaN values.")

    if np.isinf(contact_matrix[["probability", "distance", "cutoff"]].values).any():
        raise ValueError("ERROR: The matrix contains INF values.")

    molecule_names_dictionary = {
        name.split("_", 1)[0]: name.split("_", 1)[1] for name in ensemble_molecules_idx_sbtype_dictionary
    }

    # Access the first element and use it as a key in the dictionary
    name_mol_ai = "_" + molecule_names_dictionary[contact_matrix["molecule_name_ai"].iloc[0]]
    contact_matrix["molecule_name_ai"] = contact_matrix["molecule_name_ai"].cat.rename_categories(
        [category + name_mol_ai for category in contact_matrix["molecule_name_ai"].cat.categories]
    )

    name_mol_aj = "_" + molecule_names_dictionary[contact_matrix["molecule_name_aj"].iloc[0]]
    contact_matrix["molecule_name_aj"] = contact_matrix["molecule_name_aj"].cat.rename_categories(
        [category + name_mol_aj for category in contact_matrix["molecule_name_aj"].cat.categories]
    )

    contact_matrix["ai"] = contact_matrix["ai"].map(
        ensemble_molecules_idx_sbtype_dictionary[contact_matrix["molecule_name_ai"][0]]
    )
    contact_matrix["aj"] = contact_matrix["aj"].map(
        ensemble_molecules_idx_sbtype_dictionary[contact_matrix["molecule_name_aj"][0]]
    )

    name = path.split("/")[-1].split("_")
    len_ai = len(ensemble_molecules_idx_sbtype_dictionary[contact_matrix["molecule_name_ai"][0]])
    len_aj = len(ensemble_molecules_idx_sbtype_dictionary[contact_matrix["molecule_name_aj"][0]])
    if len_ai * len_aj != len(contact_matrix):
        raise Exception("The " + simulation + " topology and " + name[0] + " files are inconsistent")

    mask_Hi = np.invert(
<<<<<<< HEAD
        np.logical_or(
            np.where(np.array([a[0] for a in contact_matrix["ai"].str.split("_")]) == "H", 1, 0),
            np.where(np.array([a[0] for a in contact_matrix["ai"].str.split("_")]) == "HN", 1, 0),
        )
    )
    mask_Hj = np.invert(
        np.logical_or(
            np.where(np.array([a[0] for a in contact_matrix["aj"].str.split("_")]) == "H", 1, 0),
            np.where(np.array([a[0] for a in contact_matrix["aj"].str.split("_")]) == "HN", 1, 0),
        )
=======
        np.where(np.array([a[0] for a in contact_matrix["ai"].str.split("_")]) == "H", 1, 0),
    )
    mask_Hj = np.invert(
        np.where(np.array([a[0] for a in contact_matrix["aj"].str.split("_")]) == "H", 1, 0),
>>>>>>> 47fb6646
    )
    mask_i = np.logical_and(contact_matrix["ai"].str.startswith("H"), mask_Hi)
    mask_j = np.logical_and(contact_matrix["aj"].str.startswith("H"), mask_Hj)
    mask = np.logical_or(mask_i, mask_j)
    if mask.any():
        # Drop rows based on the mask
        contact_matrix = contact_matrix[~mask]

    contact_matrix = contact_matrix.assign(
        same_chain=name[0] == "intramat",
        source=pd.Categorical([simulation] * len(contact_matrix)),  # Convert to category
    )

    contact_matrix[["idx_ai", "idx_aj"]] = contact_matrix[["ai", "aj"]]
    contact_matrix.set_index(["idx_ai", "idx_aj"], inplace=True)

    t2 = time.time()
    print("\t\t- Processesed in:", t2 - t1)

    return contact_matrix


def write_nonbonded(topology_dataframe, meGO_LJ, parameters, output_folder):
    """
    Writes the non-bonded parameter file ffnonbonded.itp.

    Parameters
    ----------
    topology_dataframe : pd.DataFrame
        The topology of the system as a dataframe
    meGO_LJ : pd.DataFrame
        The LJ c6 and c12 values which make up the nonbonded potential
    parameters : dict
        Contains the input parameters set from the terminal
    output_folder : str
        The path to the output directory
    """
    write_header = not parameters.no_header
    header = make_header(vars(parameters))
    with open(f"{output_folder}/ffnonbonded.itp", "w") as file:
        if write_header:
            file.write(header)

        # write the defaults section
        file.write("\n[ defaults ]\n")
        file.write("; Include forcefield parameters\n")
        file.write("; nbfunc        comb-rule       gen-pairs       fudgeLJ fudgeQQ\n")
        file.write("  1             1               no              1.0     1.0\n\n")

        file.write("[ atomtypes ]\n")
        if parameters.egos == "mg":
            atomtypes = topology_dataframe[["sb_type", "atomic_number", "mass", "charge", "ptype", "mg_c6", "mg_c12"]].copy()
            atomtypes.rename(columns={"mg_c6": "c6", "mg_c12": "c12"}, inplace=True)
        else:
            atomtypes = topology_dataframe[["sb_type", "atomic_number", "mass", "charge", "ptype", "c6", "c12"]].copy()

        atomtypes["c6"] = atomtypes["c6"].map(lambda x: "{:.6e}".format(x))
        atomtypes["c12"] = atomtypes["c12"].map(lambda x: "{:.6e}".format(x))
        file.write(dataframe_to_write(atomtypes))

        if not meGO_LJ.empty:
            file.write("\n\n[ nonbond_params ]\n")
            meGO_LJ["c6"] = meGO_LJ["c6"].map(lambda x: "{:.6e}".format(x))
            meGO_LJ["c12"] = meGO_LJ["c12"].map(lambda x: "{:.6e}".format(x))
            meGO_LJ.insert(5, ";", ";")
            file.write(dataframe_to_write(meGO_LJ))


def write_model(meGO_ensemble, meGO_LJ, meGO_LJ_14, parameters):
    """
    Takes care of the final print-out and the file writing of topology and ffnonbonded

    Parameters
    ----------
    meGO_ensemble : dict
        The meGO_ensemble object which contains all the system information
    meGO_LJ : pd.DataFrame
        Contains the c6 and c12 LJ parameters of the nonbonded potential
    meGO_LJ_14 : pd.DataFrame
        Contains the c6 and c12 LJ parameters of the pairs and exclusions
    parameters : dict
        A dictionaty of the command-line parsed parameters
    """
    output_dir = get_outdir_name(
        f"{parameters.root_dir}/outputs/{parameters.system}", parameters.explicit_name, parameters.egos
    )
    create_output_directories(parameters, output_dir)
    write_topology(
        meGO_ensemble["topology_dataframe"],
        meGO_ensemble["molecule_type_dict"],
        meGO_ensemble["meGO_bonded_interactions"],
        meGO_LJ_14,
        parameters,
        output_dir,
    )
    write_nonbonded(meGO_ensemble["topology_dataframe"], meGO_LJ, parameters, output_dir)
    write_output_readme(meGO_LJ, parameters, output_dir)
    print("\t- " f"Output files written to {output_dir}")


def write_output_readme(meGO_LJ, parameters, output_dir):
    """
    Writes a README file with the parameters used to generate the multi-eGO topology.

    Parameters
    ----------
    parameters : dict
        Contains the command-line parsed parameters
    """
    repo = git.Repo(search_parent_directories=True)
    commit_hash = repo.head.object.hexsha
    with open(f"{output_dir}/meGO.log", "w") as f:
        f.write(
            f"multi-eGO topology generated on {time.strftime('%d-%m-%Y %H:%M', time.localtime())} using commit {commit_hash}\n"
        )
        f.write("Parameters used to generate the topology:\n")
        for key, value in vars(parameters).items():
            f.write(f" - {key}: {value}\n")

        if parameters.egos == "production":
            # write contents of the symmetry file
            if parameters.symmetry:
                f.write("\nSymmetry file contents:\n")
                # symmetry = read_symmetry_file(parameters.symmetry)
                for line in parameters.symmetry:
                    f.write(f" - {' '.join(line)}\n")

            f.write("\nContact parameters:\n")
            # write average data intra
            f.write("- Intramolecular contacts:\n")
            f.write(
                f"- epsilon: {meGO_LJ.loc[(meGO_LJ['same_chain']) & (meGO_LJ['epsilon'] > 0.0)]['epsilon'].mean():.3f} kJ/mol\n"
            )
            f.write(f"- sigma: {meGO_LJ.loc[(meGO_LJ['same_chain']) & (meGO_LJ['epsilon'] > 0.0)]['sigma'].mean():.3f} nm\n")
            f.write(
                f"- number of attractive contacts: {len(meGO_LJ.loc[(meGO_LJ['same_chain']) & (meGO_LJ['epsilon'] > 0.0)])}\n"
            )
            f.write(
                f"- number of repulsive contacts: {len(meGO_LJ.loc[(meGO_LJ['same_chain']) & (meGO_LJ['epsilon'] < 0.0)])}\n"
            )

            # write average data inter
            f.write("- Intermolecular contacts:\n")
            f.write(
                f"- epsilon: {meGO_LJ.loc[~(meGO_LJ['same_chain']) & (meGO_LJ['epsilon'] > 0.0)]['epsilon'].mean():.3f} kJ/mol\n"
            )
            f.write(f"- sigma: {meGO_LJ.loc[~(meGO_LJ['same_chain']) & (meGO_LJ['epsilon'] > 0.0)]['sigma'].mean():.3f} nm\n")
            f.write(
                f"- number of attractive contacts: {len(meGO_LJ.loc[~(meGO_LJ['same_chain']) & (meGO_LJ['epsilon'] > 0.0)])}\n"
            )
            f.write(
                f"- number of repulsive contacts: {len(meGO_LJ.loc[~(meGO_LJ['same_chain']) & (meGO_LJ['epsilon'] < 0.0)])}\n"
            )

            # mdp parameters
            f.write("Cutoff MDP parameters:\n")
            f.write(f"- Suggested rlist value: {1.1*2.5*meGO_LJ['sigma'].max():4.2f} nm\n")
            f.write(f"- Suggested cut-off value: {2.5*meGO_LJ['sigma'].max():4.2f} nm\n")


def print_stats(meGO_LJ):
    # it would be nice to cycle over molecule types and print an half matrix with all the relevant information
    intrad_contacts = len(meGO_LJ.loc[(meGO_LJ["same_chain"])])
    interm_contacts = len(meGO_LJ.loc[~(meGO_LJ["same_chain"])])
    intrad_a_contacts = len(meGO_LJ.loc[(meGO_LJ["same_chain"]) & (meGO_LJ["epsilon"] > 0.0)])
    interm_a_contacts = len(meGO_LJ.loc[~(meGO_LJ["same_chain"]) & (meGO_LJ["epsilon"] > 0.0)])
    intrad_r_contacts = intrad_contacts - intrad_a_contacts
    interm_r_contacts = interm_contacts - interm_a_contacts
    intrad_a_ave_contacts = 0.000
    intrad_a_min_contacts = 0.000
    intrad_a_max_contacts = 0.000
    intrad_a_s_min_contacts = 0.000
    intrad_a_s_max_contacts = 0.000
    interm_a_ave_contacts = 0.000
    interm_a_min_contacts = 0.000
    interm_a_max_contacts = 0.000
    interm_a_s_min_contacts = 0.000
    interm_a_s_max_contacts = 0.000

    if intrad_a_contacts > 0:
        intrad_a_ave_contacts = meGO_LJ["epsilon"].loc[(meGO_LJ["same_chain"]) & (meGO_LJ["epsilon"] > 0.0)].mean()
        intrad_a_min_contacts = meGO_LJ["epsilon"].loc[(meGO_LJ["same_chain"]) & (meGO_LJ["epsilon"] > 0.0)].min()
        intrad_a_max_contacts = meGO_LJ["epsilon"].loc[(meGO_LJ["same_chain"]) & (meGO_LJ["epsilon"] > 0.0)].max()
        intrad_a_s_min_contacts = meGO_LJ["sigma"].loc[(meGO_LJ["same_chain"]) & (meGO_LJ["epsilon"] > 0.0)].min()
        intrad_a_s_max_contacts = meGO_LJ["sigma"].loc[(meGO_LJ["same_chain"]) & (meGO_LJ["epsilon"] > 0.0)].max()

    if interm_a_contacts > 0:
        interm_a_ave_contacts = meGO_LJ["epsilon"].loc[~(meGO_LJ["same_chain"]) & (meGO_LJ["epsilon"] > 0.0)].mean()
        interm_a_min_contacts = meGO_LJ["epsilon"].loc[~(meGO_LJ["same_chain"]) & (meGO_LJ["epsilon"] > 0.0)].min()
        interm_a_max_contacts = meGO_LJ["epsilon"].loc[~(meGO_LJ["same_chain"]) & (meGO_LJ["epsilon"] > 0.0)].max()
        interm_a_s_min_contacts = meGO_LJ["sigma"].loc[~(meGO_LJ["same_chain"]) & (meGO_LJ["epsilon"] > 0.0)].min()
        interm_a_s_max_contacts = meGO_LJ["sigma"].loc[~(meGO_LJ["same_chain"]) & (meGO_LJ["epsilon"] > 0.0)].max()

    print(
        f"""
\t- LJ parameterization completed for a total of {len(meGO_LJ)} contacts.
\t- Attractive: intra-molecular: {intrad_a_contacts}, inter-molecular: {interm_a_contacts}
\t- Repulsive: intra-molecular: {intrad_r_contacts}, inter-molecular: {interm_r_contacts}
\t- The average epsilon is: {intrad_a_ave_contacts:5.3f} {interm_a_ave_contacts:5.3f} kJ/mol
\t- Epsilon range is: [{intrad_a_min_contacts:5.3f}:{intrad_a_max_contacts:5.3f}] [{interm_a_min_contacts:5.3f}:{interm_a_max_contacts:5.3f}] kJ/mol
\t- Sigma range is: [{intrad_a_s_min_contacts:5.3f}:{intrad_a_s_max_contacts:5.3f}] [{interm_a_s_min_contacts:5.3f}:{interm_a_s_max_contacts:5.3f}] nm

\t- RELEVANT MDP PARAMETERS:
\t- Suggested rlist value: {1.1*2.5*max(meGO_LJ['sigma'].max(),0.5):4.2f} nm
\t- Suggested cut-off value: {2.5*max(meGO_LJ['sigma'].max(),0.5):4.2f} nm
    """
    )


def get_outdir_name(output_dir, explicit_name, egos):
    """
    Returns the output directory name.

    Parameters
    ----------
    output_dir : str
        The path to the output directory
    explicit_name : str
        The name of the output directory

    Returns
    -------
    output_dir : str
        The path to the output directory
    """
    out = explicit_name
    if out == "":
        out = egos

    index = 1
    while os.path.exists(f"{output_dir}/{out}_{index}"):
        index += 1
        if index > 100:
            print(f"ERROR: too many directories in {output_dir}")
            exit()
    output_dir = f"{output_dir}/{out}_{index}"

    return output_dir


def dataframe_to_write(df):
    """
    Returns a stringified and formated dataframe and a message if the dataframe is empty.

    Parameters
    ----------
    df : pd.DataFrame
        The input dataframe

    Returns
    -------
    The stringified dataframe
    """
    if df.empty:
        # TODO insert and improve the following warning
        print("\t- WARNING: A topology parameter is empty. Check the reference topology.")
        return "; The following parameters where not parametrized on multi-eGO.\n; If this is not expected, check the reference topology."
    else:
        df.rename(columns={df.columns[0]: f"; {df.columns[0]}"}, inplace=True)
        return df.to_string(index=False)


def make_header(parameters):
    now = time.strftime("%d-%m-%Y %H:%M", time.localtime())

    header = f"""
; Multi-eGO force field version beta.4
; https://github.com/multi-ego/multi-eGO
; Please read and cite:
; Scalone, E. et al. PNAS 119, e2203181119 (2022) 10.1073/pnas.2203181119
; Bacic Toplek, F., Scalone, E. et al. JCTC 20, 459-468 (2024) 10.1021/acs.jctc.3c01182
; Created on the {now}
; With the following parameters:
"""
    for parameter, value in parameters.items():
        if parameter == "no_header":
            continue
        elif parameter == "symmetry":
            header += ";\t- {:<26}:\n".format(parameter)
            for line in value:
                header += f";\t  - {' '.join(line)}\n"
        elif parameter == "names_inter":
            n = value.size
            # indices_upper_tri = np.triu_indices(n)
            tuple_list = np.array([f"({value[i]}-{value[j]})" for i, j in zip(*np.triu_indices(n))], dtype=str)
            header += ";\t- {:<26} = {:<20}\n".format(parameter, ", ".join(tuple_list))
            continue
        elif type(value) is list:
            value = np.array(value, dtype=str)
            header += ";\t- {:<26} = {:<20}\n".format(parameter, ", ".join(value))
        elif type(value) is np.ndarray:
            value = np.array(value, dtype=str)
            header += ";\t- {:<26} = {:<20}\n".format(parameter, ", ".join(value))
        elif type(value) is dict:
            for key, val in value.items():
                header += f";\t- {key} = {val}\n"
        elif not value:
            value = ""
            header += ";\t- {:<26} = {:<20}\n".format(parameter, ", ".join(value))
        else:
            header += ";\t- {:<26} = {:<20}\n".format(parameter, value)
    header += "\n"

    return header


def write_topology(
    topology_dataframe,
    molecule_type_dict,
    bonded_interactions_dict,
    meGO_LJ_14,
    parameters,
    output_folder,
):
    """
    Writes the topology output content into topol_mego.top

    Parameters
    ----------
    topology_dataframe : pd.DataFrame
        The topology of the multi-eGO system in dataframe format
    molecule_type_dict : dict
        not used yet
    bonded_interactions_dict : dict
        Contains the bonded interactions
    meGO_LJ_14 : pd.DataFrame
        Contains the c6 and c12 LJ parameters of the pairs and exclusions interactions
    parameters : dict
        Contains the command-line parsed parameters
    output_folder : str
        Path to the ouput directory
    """
    write_header = not parameters.no_header
    molecule_footer = []
    header = ""
    if write_header:
        header = make_header(vars(parameters))

    with open(f"{output_folder}/topol_mego.top", "w") as file:
        header += """
; Include forcefield parameters
#include "ffnonbonded.itp"
"""

        file.write(header)
        for molecule, bonded_interactions in bonded_interactions_dict.items():
            exclusions = pd.DataFrame(columns=["ai", "aj"])
            pairs = meGO_LJ_14[molecule]
            if not pairs.empty:
                pairs.insert(5, ";", ";")
                pairs["c6"] = pairs["c6"].map(lambda x: "{:.6e}".format(x))
                pairs["c12"] = pairs["c12"].map(lambda x: "{:.6e}".format(x))
                bonded_interactions_dict[molecule]["pairs"] = pairs
                exclusions = pairs[["ai", "aj"]].copy()

            molecule_footer.append(molecule)
            molecule_header = f"""\n[ moleculetype ]
; Name\tnrexcl
{molecule}\t\t\t3

"""

            file.write(molecule_header)
            file.write("[ atoms ]\n")
            atom_selection_dataframe = topology_dataframe.loc[topology_dataframe["molecule_name"] == molecule][
                ["number", "sb_type", "resnum", "resname", "name", "cgnr"]
            ].copy()
            file.write(f"{dataframe_to_write(atom_selection_dataframe)}\n\n")
            # Here are written bonds, angles, dihedrals and impropers
            for bonded_type, interactions in bonded_interactions.items():
                if interactions.empty:
                    continue
                else:
                    if bonded_type == "impropers":
                        file.write("[ dihedrals ]\n")
                    else:
                        file.write(f"[ {bonded_type} ]\n")
                    file.write(dataframe_to_write(interactions))
                    file.write("\n\n")
            file.write("[ exclusions ]\n")
            file.write(dataframe_to_write(exclusions))

        footer = f"""

; Include Position restraint file
#ifdef POSRES
#include "posre.itp"
#endif

[ system ]
{parameters.system}

[ molecules ]
; Compound #mols
"""

        file.write(footer)
        for molecule in molecule_footer:
            file.write(f"{molecule}\t\t\t1\n")


# TODO is it ever used?
def get_name(parameters):
    """
    Creates the output directory name.

    Parameters
    ----------
    parameters : dict
        Contains the parameters parsed from the terminal input

    Returns
    -------
    name : str
        The name of the output directory
    """
    if parameters.egos == "mg":
        name = f"{parameters.system}_{parameters.egos}"
    else:
        name = f"{parameters.system}_{parameters.egos}_epsis_intra{ '-'.join(np.array(parameters.multi_epsilon, dtype=str)) }_{parameters.inter_epsilon}"
    return name


def create_output_directories(parameters, out_dir):
    """
    Creates the output directory

    Parameters
    ----------
    parameters : dict
        Contains the command-line parsed parameters

    Returns
    -------
    output_folder : str
        The path to the output directory
    """
    if not os.path.exists(f"{parameters.root_dir}/outputs") and not os.path.isdir(f"{parameters.root_dir}/outputs"):
        os.mkdir(f"{parameters.root_dir}/outputs")
    if not os.path.exists(f"{parameters.root_dir}/outputs/{parameters.system}") and not os.path.isdir(
        f"{parameters.root_dir}/outputs/{parameters.system}"
    ):
        os.mkdir(f"{parameters.root_dir}/outputs/{parameters.system}")
    if not os.path.isdir(out_dir) and not os.path.exists(out_dir):
        os.mkdir(out_dir)


def check_files_existence(args):
    """
    Checks if relevant multi-eGO input files exist.

    Parameters
    ----------
    egos : str
        The egos mode of multi-eGO either 'rc' or 'production'
    system : str
        The system passed by terminal with the --system flag
    md_ensembles : list or list-like
        A list of ensembles to learn interactions from

    Raises
    ------
    FileNotFoundError
        If any of the files or directories does not exist
    """
    for ref in args.input_refs:
        md_ensembles = [ref["reference"]] + ref["train"] if args.egos == "production" else []

        if not os.path.exists(f"{args.root_dir}/inputs/{args.system}"):
            raise FileNotFoundError(f"Folder {args.root_dir}/inputs/{args.system}/ does not exist.")
        if not os.path.exists(f"{args.root_dir}/inputs/{args.system}/topol.top"):
            raise FileNotFoundError(f"File {args.root_dir}/inputs/{args.system}/topol.top does not exist.")

        for ensemble in md_ensembles:
            ensemble = f"{args.root_dir}/inputs/{args.system}/{ensemble}"
            if not os.path.exists(ensemble):
                raise FileNotFoundError(f"Folder {ensemble}/ does not exist.")
            else:
                top_files = glob.glob(f"{ensemble}/*.top")
                if not top_files:
                    raise FileNotFoundError(f"No .top files found in {ensemble}/")
                ndx_files = glob.glob(f"{ensemble}/*.ndx")
                ndx_files += glob.glob(f"{ensemble}/*.ndx.gz")
                ndx_files += glob.glob(f"{ensemble}/*.h5")
                if not ndx_files and not args.egos == "mg":
                    raise FileNotFoundError(
                        f"contact matrix input file(s) (e.g., intramat_1_1.ndx, etc.) were not found in {ensemble}/"
                    )


def read_intra_file(file_path):
    if not os.path.exists(file_path):
        print(f"File {file_path} does not exist.")
        exit()

    names = []
    epsilons = []
    with open(file_path, "r") as file:
        for line in file:
            name, param = line.strip().split(maxsplit=1)
            names.append(name)
            epsilons.append(float(param))
    epsilons = np.array(epsilons)
    return names, epsilons


def read_inter_file(file_path):
    if not os.path.exists(file_path):
        print(f"File {file_path} does not exist.")
        exit()

    with open(file_path, "r") as file:
        lines = file.readlines()

    # Extracting names and parameters
    names_col = np.array([line.split()[0] for line in lines[1:]])
    names_row = np.array(lines[0].split())

    # Check that the names are consistent on rows and columns (avoid mistakes)
    if np.any(names_row != names_col):
        print(
            f"""ERROR: the names are inconsistent in the inter epsilon matrix:
              Rows:{names_row}
              Columns:{names_col}
              Please fix to be sure to avoid silly mistakes
              """
        )
        exit()

    epsilons = [line.split()[1:] for line in lines[1:]]
    epsilons = np.array(epsilons, dtype=float)
    if np.any(epsilons != epsilons.T):
        print(f"ERROR: the matrix of inter epsilon must be symmetric, check the input file {file_path}")
        exit()
    return names_row, epsilons


def read_custom_c12_parameters(file):
    return pd.read_csv(file, names=["name", "at.num", "c12"], usecols=[0, 1, 6], header=0)<|MERGE_RESOLUTION|>--- conflicted
+++ resolved
@@ -453,23 +453,10 @@
         raise Exception("The " + simulation + " topology and " + name[0] + " files are inconsistent")
 
     mask_Hi = np.invert(
-<<<<<<< HEAD
-        np.logical_or(
-            np.where(np.array([a[0] for a in contact_matrix["ai"].str.split("_")]) == "H", 1, 0),
-            np.where(np.array([a[0] for a in contact_matrix["ai"].str.split("_")]) == "HN", 1, 0),
-        )
-    )
-    mask_Hj = np.invert(
-        np.logical_or(
-            np.where(np.array([a[0] for a in contact_matrix["aj"].str.split("_")]) == "H", 1, 0),
-            np.where(np.array([a[0] for a in contact_matrix["aj"].str.split("_")]) == "HN", 1, 0),
-        )
-=======
         np.where(np.array([a[0] for a in contact_matrix["ai"].str.split("_")]) == "H", 1, 0),
     )
     mask_Hj = np.invert(
         np.where(np.array([a[0] for a in contact_matrix["aj"].str.split("_")]) == "H", 1, 0),
->>>>>>> 47fb6646
     )
     mask_i = np.logical_and(contact_matrix["ai"].str.startswith("H"), mask_Hi)
     mask_j = np.logical_and(contact_matrix["aj"].str.startswith("H"), mask_Hj)
